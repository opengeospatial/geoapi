/*
 *    GeoAPI - Java interfaces for OGC/ISO standards
 *    Copyright © 2008-2024 Open Geospatial Consortium, Inc.
 *    http://www.geoapi.org
 *
 *    Licensed under the Apache License, Version 2.0 (the "License");
 *    you may not use this file except in compliance with the License.
 *    You may obtain a copy of the License at
 *
 *        http://www.apache.org/licenses/LICENSE-2.0
 *
 *    Unless required by applicable law or agreed to in writing, software
 *    distributed under the License is distributed on an "AS IS" BASIS,
 *    WITHOUT WARRANTIES OR CONDITIONS OF ANY KIND, either express or implied.
 *    See the License for the specific language governing permissions and
 *    limitations under the License.
 */
package org.opengis.test.referencing;

import java.util.Set;
import java.util.Iterator;
import org.opengis.referencing.cs.*;
import org.opengis.test.ValidatorContainer;

import static org.junit.jupiter.api.Assertions.*;
import static org.opengis.test.Assertions.assertBetween;
import static org.opengis.test.Assertions.assertValidRange;
import static org.opengis.test.Assertions.assertStrictlyPositive;
import static org.opengis.test.referencing.Utilities.getAxisDirections;


/**
 * Validates {@link CoordinateSystem} and related objects from the {@code org.opengis.referencing.cs}
 * package.
 *
 * <p>This class is provided for users wanting to override the validation methods. When the default
 * behavior is sufficient, the {@link org.opengis.test.Validators} static methods provide a more
 * convenient way to validate various kinds of objects.</p>
 *
 * @author  Martin Desruisseaux (Geomatys)
 * @version 3.1
 * @since   2.2
 *
 * @todo Add checks for Unit of Measurement depending on the coordinate system type.
 *       For example, {@link EllipsoidalCS} expects two angular values and one linear value (if 3D).
 */
public class CSValidator extends ReferencingValidator {
    /**
     * The space in which an axis orientation is defined.
     * Orientations in the same space can be compared.
     */
    static enum Space {
        GEOGRAPHIC, TEMPORAL, ENGINEERING, MATRIX, DISPLAY;
    }

    /**
     * Orientation of an {@link AxisDirection}, used to detect if axes are perpendicular.
     */
    static final class Orientation {
        /** Amount of degrees in one angle unit. */ static final double ANGLE_UNIT = 22.5;
        /** Geographic, matrix or display.       */ final Space category;
        /** Orientation as a multiple of 22.5°.  */ final int orientation;

        /**
         * Creates a new {@code Orientation}.
         *
         * @param  category     geographic, matrix or display.
         * @param  orientation  orientation as a multiple of 22.5°.
         */
        Orientation(final Space category, final int orientation) {
            this.category    = category;
            this.orientation = orientation;
        }

        /** {@return a string representation for debugging purpose only}. */
        @Override public String toString() {
            return category.name() + ':' + (orientation * ANGLE_UNIT) + '°';
        }
    }

    /**
     * The orientation of {@link AxisDirection} enumeration elements for which the direction will be verified.
     * This array does not need to contain all axis directions, because it is used only by
     * {@link #validate(CartesianCS)} for asserting that axes are perpendicular.
     */
    static final Orientation[] ORIENTATIONS = new Orientation[34];
    static {
        ORIENTATIONS[AxisDirection.NORTH            .ordinal()] = new Orientation(Space.GEOGRAPHIC,   0);
        ORIENTATIONS[AxisDirection.NORTH_NORTH_EAST .ordinal()] = new Orientation(Space.GEOGRAPHIC,   1);
        ORIENTATIONS[AxisDirection.NORTH_EAST       .ordinal()] = new Orientation(Space.GEOGRAPHIC,   2);
        ORIENTATIONS[AxisDirection.EAST_NORTH_EAST  .ordinal()] = new Orientation(Space.GEOGRAPHIC,   3);
        ORIENTATIONS[AxisDirection.EAST             .ordinal()] = new Orientation(Space.GEOGRAPHIC,   4);
        ORIENTATIONS[AxisDirection.EAST_SOUTH_EAST  .ordinal()] = new Orientation(Space.GEOGRAPHIC,   5);
        ORIENTATIONS[AxisDirection.SOUTH_EAST       .ordinal()] = new Orientation(Space.GEOGRAPHIC,   6);
        ORIENTATIONS[AxisDirection.SOUTH_SOUTH_EAST .ordinal()] = new Orientation(Space.GEOGRAPHIC,   7);
        ORIENTATIONS[AxisDirection.SOUTH            .ordinal()] = new Orientation(Space.GEOGRAPHIC,   8);
        ORIENTATIONS[AxisDirection.SOUTH_SOUTH_WEST .ordinal()] = new Orientation(Space.GEOGRAPHIC,   9);
        ORIENTATIONS[AxisDirection.SOUTH_WEST       .ordinal()] = new Orientation(Space.GEOGRAPHIC,  10);
        ORIENTATIONS[AxisDirection.WEST_SOUTH_WEST  .ordinal()] = new Orientation(Space.GEOGRAPHIC,  11);
        ORIENTATIONS[AxisDirection.WEST             .ordinal()] = new Orientation(Space.GEOGRAPHIC,  12);
        ORIENTATIONS[AxisDirection.WEST_NORTH_WEST  .ordinal()] = new Orientation(Space.GEOGRAPHIC,  13);
        ORIENTATIONS[AxisDirection.NORTH_WEST       .ordinal()] = new Orientation(Space.GEOGRAPHIC,  14);
        ORIENTATIONS[AxisDirection.NORTH_NORTH_WEST .ordinal()] = new Orientation(Space.GEOGRAPHIC,  15);
        ORIENTATIONS[AxisDirection.ROW_NEGATIVE     .ordinal()] = new Orientation(Space.MATRIX,       0);
        ORIENTATIONS[AxisDirection.COLUMN_POSITIVE  .ordinal()] = new Orientation(Space.MATRIX,       4);
        ORIENTATIONS[AxisDirection.ROW_POSITIVE     .ordinal()] = new Orientation(Space.MATRIX,       8);
        ORIENTATIONS[AxisDirection.COLUMN_NEGATIVE  .ordinal()] = new Orientation(Space.MATRIX,      12);
        ORIENTATIONS[AxisDirection.DISPLAY_UP       .ordinal()] = new Orientation(Space.DISPLAY,      0);
        ORIENTATIONS[AxisDirection.DISPLAY_RIGHT    .ordinal()] = new Orientation(Space.DISPLAY,      4);
        ORIENTATIONS[AxisDirection.DISPLAY_DOWN     .ordinal()] = new Orientation(Space.DISPLAY,      8);
        ORIENTATIONS[AxisDirection.DISPLAY_LEFT     .ordinal()] = new Orientation(Space.DISPLAY,     12);
        ORIENTATIONS[AxisDirection.FORWARD          .ordinal()] = new Orientation(Space.ENGINEERING,  0);
        ORIENTATIONS[AxisDirection.STARBOARD        .ordinal()] = new Orientation(Space.ENGINEERING,  4);
        ORIENTATIONS[AxisDirection.AFT              .ordinal()] = new Orientation(Space.ENGINEERING,  8);
        ORIENTATIONS[AxisDirection.PORT             .ordinal()] = new Orientation(Space.ENGINEERING, 12);
    }

    /**
     * Creates a new validator instance.
     *
     * @param container  the set of validators to use for validating other kinds of objects
     *                   (see {@linkplain #container field javadoc}).
     */
    public CSValidator(final ValidatorContainer container) {
        super(container, "org.opengis.referencing.cs");
    }

    /**
     * For each interface implemented by the given object, invokes the corresponding
     * {@code validate(…)} method defined in this class (if any).
     *
     * @param  object  the object to dispatch to {@code validate(…)} methods, or {@code null}.
     * @return number of {@code validate(…)} methods invoked in this class for the given object.
     */
    @SuppressWarnings("deprecation")
    public int dispatch(final CoordinateSystem object) {
        int n = 0;
        if (object != null) {
            if (object instanceof CartesianCS)   {validate((CartesianCS)   object); n++;}
            if (object instanceof EllipsoidalCS) {validate((EllipsoidalCS) object); n++;}
            if (object instanceof SphericalCS)   {validate((SphericalCS)   object); n++;}
            if (object instanceof CylindricalCS) {validate((CylindricalCS) object); n++;}
            if (object instanceof PolarCS)       {validate((PolarCS)       object); n++;}
            if (object instanceof LinearCS)      {validate((LinearCS)      object); n++;}
            if (object instanceof VerticalCS)    {validate((VerticalCS)    object); n++;}
            if (object instanceof TimeCS)        {validate((TimeCS)        object); n++;}
<<<<<<< HEAD
            if (object instanceof UserDefinedCS) {validate((UserDefinedCS) object); n++;}
=======
            if (object instanceof ParametricCS)  {validate((ParametricCS)  object); n++;}
>>>>>>> 0d2c695d
            if (n == 0) {
                validateIdentifiedObject(object);
                validateAxes(object);
            }
        }
        return n;
    }

    /**
     * Validates the given axis.
     *
     * @param  object  the object to validate, or {@code null}.
     */
    public void validate(final CoordinateSystemAxis object) {
        if (object == null) {
            return;
        }
        validateIdentifiedObject(object);
        mandatory(object.getAbbreviation(), "CoordinateSystemAxis: abbreviation is mandatory.");
        mandatory(object.getUnit(),         "CoordinateSystemAxis: unit is mandatory.");
        assertValidRange(object.getMinimumValue(), object.getMaximumValue(),
                "CoordinateSystemAxis: expected maximum >= minimum.");
    }

    /**
     * Validates the given coordinate system. This method ensures that
     * {@linkplain CoordinateSystemAxis#getDirection() axis directions}
     * are perpendicular to each other. Only known or compatibles directions are compared
     * (e.g. {@code NORTH} with {@code EAST}). Unknown or incompatible directions
     * (e.g. {@code NORTH} with {@code FUTURE}) are ignored.
     *
     * @param  object  the object to validate, or {@code null}.
     */
    public void validate(final CartesianCS object) {
        if (object == null) {
            return;
        }
        validateIdentifiedObject(object);
        validateAxes(object);
        final Set<AxisDirection> axes = getAxisDirections(object);
        validate(axes);
        assertPerpendicularAxes(axes);
    }

    /**
     * Validates the given coordinate system.
     *
     * @param  object  the object to validate, or {@code null}.
     */
    public void validate(final EllipsoidalCS object) {
        if (object == null) {
            return;
        }
        validateIdentifiedObject(object);
        validateAxes(object);
        final int dimension = object.getDimension();
        assertBetween(2, 3, dimension, "EllipsoidalCS: wrong number of dimensions.");
    }

    /**
     * Validates the given coordinate system.
     *
     * @param  object  the object to validate, or {@code null}.
     */
    public void validate(final SphericalCS object) {
        if (object == null) {
            return;
        }
        validateIdentifiedObject(object);
        validateAxes(object);
        final int dimension = object.getDimension();
        assertEquals(3, dimension, "SphericalCS: wrong number of dimensions.");
    }

    /**
     * Validates the given coordinate system.
     *
     * @param  object  the object to validate, or {@code null}.
     */
    public void validate(final CylindricalCS object) {
        if (object == null) {
            return;
        }
        validateIdentifiedObject(object);
        validateAxes(object);
        final int dimension = object.getDimension();
        assertEquals(3, dimension, "CylindricalCS: wrong number of dimensions.");
    }

    /**
     * Validates the given coordinate system.
     *
     * @param  object  the object to validate, or {@code null}.
     */
    public void validate(final PolarCS object) {
        if (object == null) {
            return;
        }
        validateIdentifiedObject(object);
        validateAxes(object);
        final int dimension = object.getDimension();
        assertEquals(2, dimension, "PolarCS: wrong number of dimensions.");
    }

    /**
     * Validates the given coordinate system.
     *
     * @param  object  the object to validate, or {@code null}.
     */
    public void validate(final LinearCS object) {
        if (object == null) {
            return;
        }
        validateIdentifiedObject(object);
        validateAxes(object);
        final int dimension = object.getDimension();
        assertEquals(1, dimension, "LinearCS: wrong number of dimensions.");
    }

    /**
     * Validates the given coordinate system.
     *
     * @param  object  the object to validate, or {@code null}.
     */
    public void validate(final VerticalCS object) {
        if (object == null) {
            return;
        }
        validateIdentifiedObject(object);
        validateAxes(object);
        final int dimension = object.getDimension();
        assertEquals(1, dimension, "VerticalCS: wrong number of dimensions.");
    }

    /**
     * Validates the given coordinate system.
     *
     * @param  object  the object to validate, or {@code null}.
     */
    public void validate(final TimeCS object) {
        if (object == null) {
            return;
        }
        validateIdentifiedObject(object);
        validateAxes(object);
        final int dimension = object.getDimension();
        assertEquals(1, dimension, "TimeCS: wrong number of dimensions.");
    }

    /**
     * Validates the given coordinate system.
     *
     * @param  object  the object to validate, or {@code null}.
<<<<<<< HEAD
     */
    @Deprecated(since="3.1")
    public void validate(final UserDefinedCS object) {
=======
     *
     * @since 3.1
     */
    public void validate(final ParametricCS object) {
>>>>>>> 0d2c695d
        if (object == null) {
            return;
        }
        validateIdentifiedObject(object);
        validateAxes(object);
        final int dimension = object.getDimension();
<<<<<<< HEAD
        assertBetween(2, 3, dimension, "UserDefinedCS: wrong number of dimensions.");
=======
        assertEquals(1, dimension, "ParametricCS: wrong number of dimensions.");
>>>>>>> 0d2c695d
    }

    /**
     * Performs the validation that are common to all coordinate systems. This method is
     * invoked by {@code validate} methods after they have determined the type of their
     * argument.
     *
     * @param  object  the object to validate (cannot be null).
     */
    private void validateAxes(final CoordinateSystem object) {
        final int dimension = object.getDimension();
        assertStrictlyPositive(dimension, "CoordinateSystem: dimension must be greater than zero.");
        for (int i=0; i<dimension; i++) {
            final CoordinateSystemAxis axis = object.getAxis(i);
            mandatory(axis, "CoordinateSystem: axis cannot be null.");
            validate(axis);
        }
    }

    /**
     * Asserts that the given set of axis directions are perpendicular.
     * Only known or compatibles directions are compared (e.g. {@code NORTH} with {@code EAST}).
     * Unknown or incompatible directions (e.g. {@code NORTH} with {@code FUTURE}) are ignored.
     *
     * <p>The given collection will be modified; do not pass a valuable collection!</p>
     *
     * @param  directions  the axis directions to verify.
     */
    static void assertPerpendicularAxes(final Iterable<AxisDirection> directions) {
        Iterator<AxisDirection> it;
        while ((it = directions.iterator()).hasNext()) {
            AxisDirection refDirection = null;
            Orientation ref = null;
            do {
                final AxisDirection direction = it.next();
                if (direction.ordinal() < ORIENTATIONS.length) {
                    final Orientation other = ORIENTATIONS[direction.ordinal()];
                    if (other != null) {
                        if (ref == null) {
                            ref = other;
                            refDirection = direction;
                        } else {
                            /*
                             * At this point, we got a pair of orientations to compare.
                             * We will perform the comparison only if they are compatible.
                             */
                            if (ref.category.equals(other.category)) {
                                // Get the angle as a multiple of 22.5°.
                                // An angle of 4 units is 90°.
                                final int angle = other.orientation - ref.orientation;
                                if ((angle % 4) != 0) {
                                    fail("Found an angle of " + (angle * Orientation.ANGLE_UNIT) +
                                            "° between axis directions " + refDirection.name() +
                                            " and " + direction.name() + '.');
                                }
                            }
                            /*
                             * Do not remove the `other` axis direction, because
                             * we want to compare it again in other pairs of axes.
                             */
                            continue;
                        }
                    }
                }
                it.remove();
            } while (it.hasNext());
        }
    }
}<|MERGE_RESOLUTION|>--- conflicted
+++ resolved
@@ -144,11 +144,8 @@
             if (object instanceof LinearCS)      {validate((LinearCS)      object); n++;}
             if (object instanceof VerticalCS)    {validate((VerticalCS)    object); n++;}
             if (object instanceof TimeCS)        {validate((TimeCS)        object); n++;}
-<<<<<<< HEAD
+            if (object instanceof ParametricCS)  {validate((ParametricCS)  object); n++;}
             if (object instanceof UserDefinedCS) {validate((UserDefinedCS) object); n++;}
-=======
-            if (object instanceof ParametricCS)  {validate((ParametricCS)  object); n++;}
->>>>>>> 0d2c695d
             if (n == 0) {
                 validateIdentifiedObject(object);
                 validateAxes(object);
@@ -302,27 +299,33 @@
      * Validates the given coordinate system.
      *
      * @param  object  the object to validate, or {@code null}.
-<<<<<<< HEAD
+     *
+     * @since 3.1
+     */
+    public void validate(final ParametricCS object) {
+        if (object == null) {
+            return;
+        }
+        validateIdentifiedObject(object);
+        validateAxes(object);
+        final int dimension = object.getDimension();
+        assertEquals(1, dimension, "ParametricCS: wrong number of dimensions.");
+    }
+
+    /**
+     * Validates the given coordinate system.
+     *
+     * @param  object  the object to validate, or {@code null}.
      */
     @Deprecated(since="3.1")
     public void validate(final UserDefinedCS object) {
-=======
-     *
-     * @since 3.1
-     */
-    public void validate(final ParametricCS object) {
->>>>>>> 0d2c695d
-        if (object == null) {
-            return;
-        }
-        validateIdentifiedObject(object);
-        validateAxes(object);
-        final int dimension = object.getDimension();
-<<<<<<< HEAD
+        if (object == null) {
+            return;
+        }
+        validateIdentifiedObject(object);
+        validateAxes(object);
+        final int dimension = object.getDimension();
         assertBetween(2, 3, dimension, "UserDefinedCS: wrong number of dimensions.");
-=======
-        assertEquals(1, dimension, "ParametricCS: wrong number of dimensions.");
->>>>>>> 0d2c695d
     }
 
     /**
