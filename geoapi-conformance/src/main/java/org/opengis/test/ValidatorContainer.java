/*
 *    GeoAPI - Java interfaces for OGC/ISO standards
 *    Copyright © 2008-2024 Open Geospatial Consortium, Inc.
 *    http://www.geoapi.org
 *
 *    Licensed under the Apache License, Version 2.0 (the "License");
 *    you may not use this file except in compliance with the License.
 *    You may obtain a copy of the License at
 *
 *        http://www.apache.org/licenses/LICENSE-2.0
 *
 *    Unless required by applicable law or agreed to in writing, software
 *    distributed under the License is distributed on an "AS IS" BASIS,
 *    WITHOUT WARRANTIES OR CONDITIONS OF ANY KIND, either express or implied.
 *    See the License for the specific language governing permissions and
 *    limitations under the License.
 */
package org.opengis.test;

import java.util.List;
import java.util.AbstractList;
import javax.imageio.spi.ImageReaderSpi;
import javax.imageio.spi.ImageWriterSpi;
import javax.imageio.metadata.IIOMetadataFormat;

import org.opengis.util.*;
import org.opengis.metadata.*;
import org.opengis.metadata.extent.*;
import org.opengis.metadata.citation.*;
import org.opengis.metadata.quality.*;
import org.opengis.metadata.maintenance.*;
import org.opengis.metadata.maintenance.Scope;      // Resolve ambiguity.
import org.opengis.geometry.*;
import org.opengis.parameter.*;
import org.opengis.referencing.*;
import org.opengis.referencing.cs.*;
import org.opengis.referencing.crs.*;
import org.opengis.referencing.datum.*;
import org.opengis.referencing.operation.*;

import org.opengis.test.util.*;
import org.opengis.test.metadata.*;
import org.opengis.test.geometry.*;
import org.opengis.test.referencing.*;
import org.opengis.test.coverage.image.*;


/**
 * A set of convenience methods for validating GeoAPI implementations. Every {@code validate}
 * method defined in this class delegate their work to one of many {@code Validator} objects
 * in various packages. Vendors can change the value of fields in this class if they wish to
 * override some validation process.
 *
 * <h2>Customization</h2>
 * All {@code validate(…)} methods in this class are final because this class is not the extension
 * point for overriding validation processes. Instead, extend the appropriate {@link Validator}
 * subclass and assign an instance to the corresponding field in this class. For example in order
 * to override the validation of {@link org.opengis.referencing.crs.GeodeticCRS} objects,
 * one can do:
 *
 * {@snippet lang="java" :
 * ValidatorContainer container = new ValidationContainer();
 * container.crs = new CRSValidator(container) {
 *     @Override
 *     public void validate(GeodeticCRS object) {
 *         super.validate(object);
 *         // Perform additional validation here.
 *     }
 * };}
 *
 * @author  Martin Desruisseaux (Geomatys)
 * @version 3.1
 * @since   2.2
 */
public class ValidatorContainer {
    /**
     * The validator for {@link GenericName} and related objects.
     * Vendors can change this field to a different validator, or change the setting
     * of the referenced validator. This field shall not be set to {@code null} however.
     */
    @SuppressWarnings("this-escape")
    public NameValidator naming = new NameValidator(this);

    /**
     * The validator for {@link Metadata} and related objects.
     * Vendors can change this field to a different validator, or change the setting
     * of the referenced validator. This field shall not be set to {@code null} however.
     *
     * @since 3.1
     */
    @SuppressWarnings("this-escape")
    public MetadataBaseValidator metadata = new MetadataBaseValidator(this);

    /**
     * The validator for {@link Citation} and related objects.
     * Vendors can change this field to a different validator, or change the setting
     * of the referenced validator. This field shall not be set to {@code null} however.
     */
    @SuppressWarnings("this-escape")
    public CitationValidator citation = new CitationValidator(this);

    /**
     * The validator for {@link DataQuality} and related objects.
     * Vendors can change this field to a different validator, or change the setting
     * of the referenced validator. This field shall not be set to {@code null} however.
     *
     * @since 3.1
     */
    @SuppressWarnings("this-escape")
    public QualityValidator quality = new QualityValidator(this);

    /**
     * The validator for {@link MaintenanceInformation} and related objects.
     * Vendors can change this field to a different validator, or change the setting
     * of the referenced validator. This field shall not be set to {@code null} however.
     *
     * @since 3.1
     */
    @SuppressWarnings("this-escape")
    public MaintenanceValidator maintenance = new MaintenanceValidator(this);

    /**
     * The validator for {@link Extent} and related objects.
     * Vendors can change this field to a different validator, or change the setting
     * of the referenced validator. This field shall not be set to {@code null} however.
     */
    @SuppressWarnings("this-escape")
    public ExtentValidator extent = new ExtentValidator(this);

    /**
     * The validator for {@link Datum} and related objects.
     * Vendors can change this field to a different validator, or change the setting
     * of the referenced validator. This field shall not be set to {@code null} however.
     */
    @SuppressWarnings("this-escape")
    public DatumValidator datum = new DatumValidator(this);

    /**
     * The validator for {@link CoordinateSystem} and related objects.
     * Vendors can change this field to a different validator, or change the setting
     * of the referenced validator. This field shall not be set to {@code null} however.
     */
    @SuppressWarnings("this-escape")
    public CSValidator cs = new CSValidator(this);

    /**
     * The validator for {@link CoordinateReferenceSystem} and related objects.
     * Vendors can change this field to a different validator, or change the setting
     * of the referenced validator. This field shall not be set to {@code null} however.
     */
    @SuppressWarnings("this-escape")
    public CRSValidator crs = new CRSValidator(this);

    /**
     * The validator for {@link ParameterValue} and related objects.
     * Vendors can change this field to a different validator, or change the setting
     * of the referenced validator. This field shall not be set to {@code null} however.
     */
    @SuppressWarnings("this-escape")
    public ParameterValidator parameter = new ParameterValidator(this);

    /**
     * The validator for {@link CoordinateOperation} and related objects.
     * Vendors can change this field to a different validator, or change the setting
     * of the referenced validator. This field shall not be set to {@code null} however.
     */
    @SuppressWarnings("this-escape")
    public OperationValidator coordinateOperation = new OperationValidator(this);

    /**
     * The validator for {@link Geometry} and related objects.
     * Vendors can change this field to a different validator, or change the setting
     * of the referenced validator. This field shall not be set to {@code null} however.
     */
    @SuppressWarnings("this-escape")
    public GeometryValidator geometry = new GeometryValidator(this);

    /**
     * The validator for images and related objects.
     * Vendors can change this field to a different validator, or change the setting
     * of the referenced validator. This field shall not be set to {@code null} however.
     */
    @SuppressWarnings("this-escape")
    public ImageValidator image = new ImageValidator(this);

    /**
     * An unmodifiable "live" list of all validators. Any change to the value of a field declared
     * in this class is reflected immediately in this list (so this list is <i>unmodifiable</i>
     * but not <i>immutable</i>). This list is convenient if the same setting must be applied
     * on all validators, for example in order to change their {@link Validator#logger logger} setting
     * or to set their set {@link Validator#requireMandatoryAttributes requireMandatoryAttributes}
     * field to {@code false}.
     */
    public final List<Validator> all;

    /**
     * Creates a new {@code ValidatorContainer} initialized with new {@link Validator} instances.
     * Note that this constructor does not inherit the configuration of the {@link Validators#DEFAULT} instance.
     */
    public ValidatorContainer() {
        all = new AbstractList<Validator>() {
            /** Returns the number of elements in this list. */
            @Override public int size() {
                return 13;
            }

            /** Returns the validator at the given index. */
            @Override public Validator get(final int index) {
                switch (index) {
                    case  0: return naming;
                    case  1: return metadata;
                    case  2: return citation;
                    case  3: return quality;
                    case  4: return maintenance;
                    case  5: return extent;
                    case  6: return datum;
                    case  7: return cs;
                    case  8: return crs;
                    case  9: return parameter;
                    case 10: return coordinateOperation;
                    case 11: return geometry;
                    case 12: return image;
                    default: throw new IndexOutOfBoundsException(index);
                }
            }
        };
    }

    /**
     * For each interface implemented by the given object, invokes the corresponding
     * {@code validate(…)} method defined in this class (if any).
     * Use this method only if the type is unknown at compile-time.
     *
     * @param  object The object to dispatch to {@code validate(…)} methods, or {@code null}.
     */
    public final void dispatch(final Object object) {
        if (object instanceof Metadata)              validate((Metadata)              object);
        if (object instanceof Citation)              validate((Citation)              object);
        if (object instanceof CitationDate)          validate((CitationDate)          object);
        if (object instanceof CitationDate[])        validate((CitationDate[])        object);
        if (object instanceof Responsibility)        validate((Responsibility)        object);
        if (object instanceof Party)                 validate((Party)                 object);
        if (object instanceof Contact)               validate((Contact)               object);
        if (object instanceof Telephone)             validate((Telephone)             object);
        if (object instanceof Address)               validate((Address)               object);
        if (object instanceof OnlineResource)        validate((OnlineResource)        object);
        if (object instanceof DataQuality)           validate((DataQuality)           object);
        if (object instanceof Element)               validate((Element)               object);  // Dispatch according sub-type.
        if (object instanceof Result)                validate((Result)                object);  // Dispatch according sub-type.
        if (object instanceof Extent)                validate((Extent)                object);
        if (object instanceof GeographicExtent)      validate((GeographicExtent)      object);  // Dispatch according sub-type.
        if (object instanceof VerticalExtent)        validate((VerticalExtent)        object);
        if (object instanceof TemporalExtent)        validate((TemporalExtent)        object);
        if (object instanceof IdentifiedObject)      validate((IdentifiedObject)      object);  // Dispatch according sub-type.
        if (object instanceof Identifier)            validate((Identifier)            object);
        if (object instanceof GenericName)           validate((GenericName)           object);  // Dispatch according sub-type.
        if (object instanceof NameSpace)             validate((NameSpace)             object);
        if (object instanceof GeneralParameterValue) validate((GeneralParameterValue) object);  // Dispatch according sub-type.
        if (object instanceof Envelope)              validate((Envelope)              object);
        if (object instanceof DirectPosition)        validate((DirectPosition)        object);
        if (object instanceof InternationalString)   validate((InternationalString)   object);
    }

    /**
     * Tests the conformance of the given object.
     *
     * @param  object  the object to test, or {@code null}.
     *
     * @see MetadataBaseValidator#validate(Metadata)
     *
     * @since 3.1
     */
    public final void validate(final Metadata object) {
        metadata.validate(object);
    }

    /**
     * Tests the conformance of the given object.
     *
     * @param  object  the object to test, or {@code null}.
     *
     * @see CitationValidator#validate(Citation)
     */
    public final void validate(final Citation object) {
        citation.validate(object);
    }

    /**
     * Tests the conformance of the given objects.
     *
     * @param  object  the objects to test, or {@code null}.
     *
     * @see CitationValidator#validate(CitationDate...)
     *
     * @since 3.1
     */
    public final void validate(final CitationDate... object) {
        citation.validate(object);
    }

    /**
     * Tests the conformance of the given object.
     *
     * @param  object  the object to test, or {@code null}.
     *
     * @see CitationValidator#validate(Responsibility)
     *
     * @since 3.1
     */
    public final void validate(final Responsibility object) {
        citation.validate(object);
    }

    /**
     * Tests the conformance of the given object.
     *
     * @param  object  the object to test, or {@code null}.
     *
     * @see CitationValidator#validate(Party)
     *
     * @since 3.1
     */
    public final void validate(final Party object) {
        citation.validate(object);
    }

    /**
     * Tests the conformance of the given object.
     *
     * @param  object  the object to test, or {@code null}.
     *
     * @see CitationValidator#validate(Contact)
     *
     * @since 3.1
     */
    public final void validate(final Contact object) {
        citation.validate(object);
    }

    /**
     * Tests the conformance of the given object.
     *
     * @param  object  the object to test, or {@code null}.
     *
     * @see CitationValidator#validate(Telephone)
     *
     * @since 3.1
     */
    public final void validate(final Telephone object) {
        citation.validate(object);
    }

    /**
     * Tests the conformance of the given object.
     *
     * @param  object  the object to test, or {@code null}.
     *
     * @see CitationValidator#validate(Address)
     *
     * @since 3.1
     */
    public final void validate(final Address object) {
        citation.validate(object);
    }

    /**
     * Tests the conformance of the given object.
     *
     * @param  object  the object to test, or {@code null}.
     *
     * @see CitationValidator#validate(OnlineResource)
     *
     * @since 3.1
     */
    public final void validate(final OnlineResource object) {
        citation.validate(object);
    }

    /**
     * Tests the conformance of the given object.
     *
     * @param  object  the object to test, or {@code null}.
     *
     * @see QualityValidator#validate(DataQuality)
     *
     * @since 3.1
     */
    public final void validate(final DataQuality object) {
        quality.validate(object);
    }

    /**
     * Tests the conformance of the given object.
     *
     * @param  object  the object to test, or {@code null}.
     *
     * @see QualityValidator#dispatch(Element)
     *
     * @since 3.1
     */
    public final void validate(final Element object) {
        quality.dispatch(object);
    }

    /**
     * Tests the conformance of the given object.
     *
     * @param  object  the object to test, or {@code null}.
     *
     * @see MaintenanceValidator#validate(MaintenanceInformation)
     *
     * @since 3.1
     */
    public final void validate(final PositionalAccuracy object) {
        quality.validate(object);
    }

    /**
     * Tests the conformance of the given object.
     *
     * @param  object  the object to test, or {@code null}.
     *
     * @see QualityValidator#dispatch(Result)
     *
     * @since 3.1
     */
    public final void validate(final Result object) {
        quality.dispatch(object);
    }

    /**
     * Tests the conformance of the given object.
     *
     * @param  object  the object to test, or {@code null}.
     *
     * @see QualityValidator#validate(DescriptiveResult)
     *
     * @since 3.1
     */
    public final void validate(final DescriptiveResult object) {
        quality.validate(object);
    }

    /**
     * Tests the conformance of the given object.
     *
     * @param  object  the object to test, or {@code null}.
     *
     * @see QualityValidator#validate(ConformanceResult)
     *
     * @since 3.1
     */
    public final void validate(final ConformanceResult object) {
        quality.validate(object);
    }

    /**
     * Tests the conformance of the given object.
     *
     * @param  object  the object to test, or {@code null}.
     *
     * @see QualityValidator#validate(QuantitativeResult)
     *
     * @since 3.1
     */
    public final void validate(final QuantitativeResult object) {
        quality.validate(object);
    }

    /**
     * Tests the conformance of the given object.
     *
     * @param  object  the object to test, or {@code null}.
     *
     * @see QualityValidator#validate(CoverageResult)
     *
     * @since 3.1
     */
    public final void validate(final CoverageResult object) {
        quality.validate(object);
    }

    /**
     * Tests the conformance of the given object.
     *
     * @param  object  the object to test, or {@code null}.
     *
     * @see MaintenanceValidator#validate(MaintenanceInformation)
     *
     * @since 3.1
     */
    public final void validate(final MaintenanceInformation object) {
        maintenance.validate(object);
    }

    /**
     * Tests the conformance of the given object.
     *
     * @param  object  the object to test, or {@code null}.
     *
     * @see MaintenanceValidator#validate(Scope)
     *
     * @since 3.1
     */
    public final void validate(final Scope object) {
        maintenance.validate(object);
    }

    /**
     * Tests the conformance of the given object.
     *
     * @param  object  the object to test, or {@code null}.
     *
     * @see ExtentValidator#validate(Extent)
     */
    public final void validate(final Extent object) {
        extent.validate(object);
    }

    /**
     * Tests the conformance of the given object.
     *
     * @param  object  the object to test, or {@code null}.
     *
     * @see ExtentValidator#validate(TemporalExtent)
     */
    public final void validate(final TemporalExtent object) {
        extent.validate(object);
    }

    /**
     * Tests the conformance of the given object.
     *
     * @param  object  the object to test, or {@code null}.
     *
     * @see ExtentValidator#validate(VerticalExtent)
     */
    public final void validate(final VerticalExtent object) {
        extent.validate(object);
    }

    /**
     * Tests the conformance of the given object.
     *
     * @param  object  the object to test, or {@code null}.
     *
     * @see ExtentValidator#dispatch(GeographicExtent)
     */
    public final void validate(final GeographicExtent object) {
        extent.dispatch(object);
    }

    /**
     * Tests the conformance of the given object.
     *
     * @param  object  the object to test, or {@code null}.
     *
     * @see ExtentValidator#validate(GeographicDescription)
     */
    public final void validate(final GeographicDescription object) {
        extent.validate(object);
    }

    /**
     * Tests the conformance of the given object.
     *
     * @param  object  the object to test, or {@code null}.
     *
     * @see ExtentValidator#validate(BoundingPolygon)
     */
    public final void validate(final BoundingPolygon object) {
        extent.validate(object);
    }

    /**
     * Tests the conformance of the given object.
     *
     * @param  object  the object to test, or {@code null}.
     *
     * @see ExtentValidator#validate(GeographicBoundingBox)
     */
    public final void validate(final GeographicBoundingBox object) {
        extent.validate(object);
    }

    /**
     * Tests the conformance of the given object.
     *
     * @param  object  the object to test, or {@code null}.
     *
     * @see GeometryValidator#validate(Envelope)
     */
    public final void validate(final Envelope object) {
        geometry.validate(object);
    }

    /**
     * Tests the conformance of the given object.
     *
     * @param  object  the object to test, or {@code null}.
     *
     * @see GeometryValidator#validate(DirectPosition)
     */
    public final void validate(final DirectPosition object) {
        geometry.validate(object);
    }

    /**
     * Tests the conformance of the given object.
     *
     * @param  object  the object to test, or {@code null}.
     *
     * @see CRSValidator#dispatch(CoordinateReferenceSystem)
     */
    public final void validate(final CoordinateReferenceSystem object) {
        crs.dispatch(object);
    }

    /**
     * Tests the conformance of the given object.
     *
     * @param  object  the object to test, or {@code null}.
     *
     * @see CRSValidator#validate(GeodeticCRS)
     *
     * @since 3.1
     */
    public final void validate(final GeodeticCRS object) {
        crs.validate(object);
    }

    /**
     * Validates the given coordinate reference system.
     *
     * @param  object  the object to validate, or {@code null}.
     *
     * @see CRSValidator#validate(ProjectedCRS)
     */
    public final void validate(final ProjectedCRS object) {
        crs.validate(object);
    }

    /**
     * Validates the given coordinate reference system.
     *
     * @param  object  the object to validate, or {@code null}.
     *
     * @see CRSValidator#validate(DerivedCRS)
     */
    public final void validate(final DerivedCRS object) {
        crs.validate(object);
    }

    /**
     * Validates the given coordinate reference system.
     *
     * @param  object  the object to validate, or {@code null}.
     *
     * @see CRSValidator#validate(ImageCRS)
     *
     * @deprecated {@code ImageCRS} is replaced by {@link EngineeringCRS} as of ISO 19111:2019.
     */
    @Deprecated(since="3.1")
    public final void validate(final ImageCRS object) {
        crs.validate(object);
    }

    /**
     * Validates the given coordinate reference system.
     *
     * @param  object  the object to validate, or {@code null}.
     *
     * @see CRSValidator#validate(EngineeringCRS)
     */
    public final void validate(final EngineeringCRS object) {
        crs.validate(object);
    }

    /**
     * Validates the given coordinate reference system.
     *
     * @param  object  the object to validate, or {@code null}.
     *
     * @see CRSValidator#validate(VerticalCRS)
     */
    public final void validate(final VerticalCRS object) {
        crs.validate(object);
    }

    /**
     * Validates the given coordinate reference system.
     *
     * @param  object  the object to validate, or {@code null}.
     *
     * @see CRSValidator#validate(TemporalCRS)
     */
    public final void validate(final TemporalCRS object) {
        crs.validate(object);
    }

    /**
     * Validates the given coordinate reference system.
     *
     * @param  object  the object to validate, or {@code null}.
     *
     * @see CRSValidator#validate(ParametricCRS)
     *
     * @since 3.1
     */
    public final void validate(final ParametricCRS object) {
        crs.validate(object);
    }

    /**
     * Validates the given coordinate reference system.
     *
     * @param  object  the object to validate, or {@code null}.
     *
     * @see CRSValidator#validate(CompoundCRS)
     */
    public final void validate(final CompoundCRS object) {
        crs.validate(object);
    }

    /**
     * Tests the conformance of the given object.
     *
     * @param  object  the object to test, or {@code null}.
     *
     * @see CSValidator#dispatch(CoordinateSystem)
     */
    public final void validate(final CoordinateSystem object) {
        cs.dispatch(object);
    }

    /**
     * Tests the conformance of the given object.
     *
     * @param  object  the object to test, or {@code null}.
     *
     * @see CSValidator#validate(CartesianCS)
     */
    public final void validate(final CartesianCS object) {
        cs.validate(object);
    }

    /**
     * Tests the conformance of the given object.
     *
     * @param  object  the object to test, or {@code null}.
     *
     * @see CSValidator#validate(EllipsoidalCS)
     */
    public final void validate(final EllipsoidalCS object) {
        cs.validate(object);
    }

    /**
     * Tests the conformance of the given object.
     *
     * @param  object  the object to test, or {@code null}.
     *
     * @see CSValidator#validate(SphericalCS)
     */
    public final void validate(final SphericalCS object) {
        cs.validate(object);
    }

    /**
     * Tests the conformance of the given object.
     *
     * @param  object  the object to test, or {@code null}.
     *
     * @see CSValidator#validate(CylindricalCS)
     */
    public final void validate(final CylindricalCS object) {
        cs.validate(object);
    }

    /**
     * Tests the conformance of the given object.
     *
     * @param  object  the object to test, or {@code null}.
     *
     * @see CSValidator#validate(PolarCS)
     */
    public final void validate(final PolarCS object) {
        cs.validate(object);
    }

    /**
     * Tests the conformance of the given object.
     *
     * @param  object  the object to test, or {@code null}.
     *
     * @see CSValidator#validate(LinearCS)
     */
    public final void validate(final LinearCS object) {
        cs.validate(object);
    }

    /**
     * Tests the conformance of the given object.
     *
     * @param  object  the object to test, or {@code null}.
     *
     * @see CSValidator#validate(VerticalCS)
     */
    public final void validate(final VerticalCS object) {
        cs.validate(object);
    }

    /**
     * Tests the conformance of the given object.
     *
     * @param  object  the object to test, or {@code null}.
     *
     * @see CSValidator#validate(TimeCS)
     */
    public final void validate(final TimeCS object) {
        cs.validate(object);
    }

    /**
     * Tests the conformance of the given object.
     *
     * @param  object  the object to test, or {@code null}.
     *
<<<<<<< HEAD
     * @see CSValidator#validate(UserDefinedCS)
     */
    @Deprecated(since="3.1")
    public final void validate(final UserDefinedCS object) {
=======
     * @see CSValidator#validate(ParametricCS)
     *
     * @since 3.1
     */
    public final void validate(final ParametricCS object) {
>>>>>>> 0d2c695d
        cs.validate(object);
    }

    /**
     * Tests the conformance of the given object.
     *
     * @param  object  the object to test, or {@code null}.
     *
     * @see CSValidator#validate(CoordinateSystemAxis)
     */
    public final void validate(final CoordinateSystemAxis object) {
        cs.validate(object);
    }

    /**
     * Tests the conformance of the given object.
     *
     * @param  object  the object to test, or {@code null}.
     *
     * @see DatumValidator#dispatch(Datum)
     */
    public final void validate(final Datum object) {
        datum.dispatch(object);
    }

    /**
     * Tests the conformance of the given object.
     *
     * @param  object  the object to test, or {@code null}.
     *
     * @see DatumValidator#validate(PrimeMeridian)
     */
    public final void validate(final PrimeMeridian object) {
        datum.validate(object);
    }

    /**
     * Tests the conformance of the given object.
     *
     * @param  object  the object to test, or {@code null}.
     *
     * @see DatumValidator#validate(Ellipsoid)
     */
    public final void validate(final Ellipsoid object) {
        datum.validate(object);
    }

    /**
     * Tests the conformance of the given object.
     *
     * @param  object  the object to test, or {@code null}.
     *
     * @see DatumValidator#validate(GeodeticDatum)
     */
    public final void validate(final GeodeticDatum object) {
        datum.validate(object);
    }

    /**
     * Tests the conformance of the given object.
     *
     * @param  object  the object to test, or {@code null}.
     *
     * @see DatumValidator#validate(VerticalDatum)
     */
    public final void validate(final VerticalDatum object) {
        datum.validate(object);
    }

    /**
     * Tests the conformance of the given object.
     *
     * @param  object  the object to test, or {@code null}.
     *
     * @see DatumValidator#validate(TemporalDatum)
     */
    public final void validate(final TemporalDatum object) {
        datum.validate(object);
    }

    /**
     * Tests the conformance of the given object.
     *
     * @param  object  the object to test, or {@code null}.
     *
<<<<<<< HEAD
     * @see DatumValidator#validate(ImageDatum)
     *
     * @deprecated {@code ImageCRS} is replaced by {@link EngineeringCRS} as of ISO 19111:2019.
     */
    @Deprecated(since="3.1")
    @SuppressWarnings("removal")
    public final void validate(final ImageDatum object) {
=======
     * @see DatumValidator#validate(ParametricDatum)
     *
     * @since 3.1
     */
    public final void validate(final ParametricDatum object) {
>>>>>>> 0d2c695d
        datum.validate(object);
    }

    /**
     * Tests the conformance of the given object.
     *
     * @param  object  the object to test, or {@code null}.
     *
     * @see DatumValidator#validate(EngineeringDatum)
     */
    public final void validate(final EngineeringDatum object) {
        datum.validate(object);
    }

    /**
     * Tests the conformance of the given object.
     *
     * @param  object  the object to test, or {@code null}.
     *
     * @see DatumValidator#validate(DatumEnsemble)
     *
     * @since 3.1
     */
    public final void validate(final DatumEnsemble<?> object) {
        datum.validate(object);
    }

    /**
     * Tests the conformance of the given object.
     *
     * @param  object  the object to test, or {@code null}.
     *
     * @see OperationValidator#dispatch(CoordinateOperation)
     */
    public final void validate(final CoordinateOperation object) {
        coordinateOperation.dispatch(object);
    }

    /**
     * Tests the conformance of the given object.
     *
     * @param  object  the object to test, or {@code null}.
     *
     * @see OperationValidator#validate(Conversion)
     */
    public final void validate(final Conversion object) {
        coordinateOperation.validate(object);
    }

    /**
     * Tests the conformance of the given object.
     *
     * @param  object  the object to test, or {@code null}.
     *
     * @see OperationValidator#validate(Transformation)
     */
    public final void validate(final Transformation object) {
        coordinateOperation.validate(object);
    }

    /**
     * Tests the conformance of the given object.
     *
     * @param  object  the object to test, or {@code null}.
     *
     * @see OperationValidator#validate(PointMotionOperation)
     *
     * @since 3.1
     */
    public final void validate(final PointMotionOperation object) {
        coordinateOperation.validate(object);
    }

    /**
     * Tests the conformance of the given object.
     *
     * @param  object  the object to test, or {@code null}.
     *
     * @see OperationValidator#validate(ConcatenatedOperation)
     */
    public final void validate(final ConcatenatedOperation object) {
        coordinateOperation.validate(object);
    }

    /**
     * Tests the conformance of the given object.
     *
     * @param  object  the object to test, or {@code null}.
     *
     * @see OperationValidator#validate(PassThroughOperation)
     */
    public final void validate(final PassThroughOperation object) {
        coordinateOperation.validate(object);
    }

    /**
     * Tests the conformance of the given object.
     *
     * @param  object  the object to test, or {@code null}.
     *
     * @see OperationValidator#validate(OperationMethod)
     */
    public final void validate(final OperationMethod object) {
        coordinateOperation.validate(object);
    }

    /**
     * Tests the conformance of the given object.
     *
     * @param  object  the object to test, or {@code null}.
     *
     * @see OperationValidator#validate(OperationMethod)
     */
    public final void validate(final Formula object) {
        coordinateOperation.validate(object);
    }

    /**
     * Tests the conformance of the given object.
     *
     * @param  object  the object to test, or {@code null}.
     *
     * @see OperationValidator#validate(MathTransform)
     */
    public final void validate(final MathTransform object) {
        coordinateOperation.validate(object);
    }

    /**
     * Tests the conformance of the given object.
     *
     * @param  object  the object to test, or {@code null}.
     *
     * @see ParameterValidator#dispatch(GeneralParameterDescriptor)
     */
    public final void validate(final GeneralParameterDescriptor object) {
        parameter.dispatch(object);
    }

    /**
     * Tests the conformance of the given object.
     *
     * @param  object  the object to test, or {@code null}.
     *
     * @see ParameterValidator#validate(ParameterDescriptor)
     */
    public final void validate(final ParameterDescriptor<?> object) {
        parameter.validate(object);
    }

    /**
     * Tests the conformance of the given object.
     *
     * @param  object  the object to test, or {@code null}.
     *
     * @see ParameterValidator#validate(ParameterDescriptorGroup)
     */
    public final void validate(final ParameterDescriptorGroup object) {
        parameter.validate(object);
    }

    /**
     * Tests the conformance of the given object.
     *
     * @param  object  the object to test, or {@code null}.
     *
     * @see ParameterValidator#dispatch(GeneralParameterValue)
     */
    public final void validate(final GeneralParameterValue object) {
        parameter.dispatch(object);
    }

    /**
     * Tests the conformance of the given object.
     *
     * @param  object  the object to test, or {@code null}.
     *
     * @see ParameterValidator#validate(ParameterValue)
     */
    public final void validate(final ParameterValue<?> object) {
        parameter.validate(object);
    }

    /**
     * Tests the conformance of the given object.
     *
     * @param  object  the object to test, or {@code null}.
     *
     * @see ParameterValidator#validate(ParameterValueGroup)
     */
    public final void validate(final ParameterValueGroup object) {
        parameter.validate(object);
    }

    /**
     * Tests the conformance of the given object.
     *
     * @param  object  the object to test, or {@code null}.
     *
     * @see ReferencingValidator#dispatchObject(IdentifiedObject)
     */
    public final void validate(final IdentifiedObject object) {
        crs.dispatchObject(object);
    }

    /**
     * Tests the conformance of the given object.
     *
     * @param  object  the object to test, or {@code null}.
     *
     * @see ReferencingValidator#validate(ObjectDomain)
     *
     * @since 3.1
     */
    public final void validate(final ObjectDomain object) {
        crs.validate(object);
    }

    /**
     * Tests the conformance of the given object.
     *
     * @param  object  the object to test, or {@code null}.
     *
     * @see MetadataBaseValidator#validate(Identifier)
     *
     * @since 3.1
     */
    public final void validate(final Identifier object) {
        metadata.validate(object);
    }

    /**
     * Tests the conformance of the given object.
     *
     * @param  object  the object to test, or {@code null}.
     *
     * @see NameValidator#dispatch(GenericName)
     */
    public final void validate(final GenericName object) {
        naming.dispatch(object);
    }

    /**
     * Tests the conformance of the given object.
     *
     * @param  object  the object to test, or {@code null}.
     *
     * @see NameValidator#validate(LocalName)
     */
    public final void validate(final LocalName object) {
        naming.validate(object);
    }

    /**
     * Tests the conformance of the given object.
     *
     * @param  object  the object to test, or {@code null}.
     *
     * @see NameValidator#validate(ScopedName)
     */
    public final void validate(final ScopedName object) {
        naming.validate(object);
    }

    /**
     * Tests the conformance of the given object.
     *
     * @param  object  the object to test, or {@code null}.
     *
     * @see NameValidator#validate(NameSpace)
     */
    public final void validate(final NameSpace object) {
        naming.validate(object);
    }

    /**
     * Tests the conformance of the given object.
     *
     * @param  object  the object to test, or {@code null}.
     *
     * @see NameValidator#validate(InternationalString)
     */
    public final void validate(final InternationalString object) {
        naming.validate(object);
    }

    /**
     * Tests the conformance of the given object.
     *
     * @param  object  the object to test, or {@code null}.
     *
     * @see ImageValidator#validate(ImageReaderSpi)
     */
    public final void validate(final ImageReaderSpi object) {
        image.validate(object);
    }

    /**
     * Tests the conformance of the given object.
     *
     * @param  object  the object to test, or {@code null}.
     *
     * @see ImageValidator#validate(ImageWriterSpi)
     */
    public final void validate(final ImageWriterSpi object) {
        image.validate(object);
    }

    /**
     * Tests the conformance of the given object.
     *
     * @param  object  the object to test, or {@code null}.
     *
     * @see ImageValidator#validate(IIOMetadataFormat)
     */
    public final void validate(final IIOMetadataFormat object) {
        image.validate(object);
    }
}<|MERGE_RESOLUTION|>--- conflicted
+++ resolved
@@ -826,18 +826,23 @@
      *
      * @param  object  the object to test, or {@code null}.
      *
-<<<<<<< HEAD
+     * @see CSValidator#validate(ParametricCS)
+     *
+     * @since 3.1
+     */
+    public final void validate(final ParametricCS object) {
+        cs.validate(object);
+    }
+
+    /**
+     * Tests the conformance of the given object.
+     *
+     * @param  object  the object to test, or {@code null}.
+     *
      * @see CSValidator#validate(UserDefinedCS)
      */
     @Deprecated(since="3.1")
     public final void validate(final UserDefinedCS object) {
-=======
-     * @see CSValidator#validate(ParametricCS)
-     *
-     * @since 3.1
-     */
-    public final void validate(final ParametricCS object) {
->>>>>>> 0d2c695d
         cs.validate(object);
     }
 
@@ -923,7 +928,19 @@
      *
      * @param  object  the object to test, or {@code null}.
      *
-<<<<<<< HEAD
+     * @see DatumValidator#validate(ParametricDatum)
+     *
+     * @since 3.1
+     */
+    public final void validate(final ParametricDatum object) {
+        datum.validate(object);
+    }
+
+    /**
+     * Tests the conformance of the given object.
+     *
+     * @param  object  the object to test, or {@code null}.
+     *
      * @see DatumValidator#validate(ImageDatum)
      *
      * @deprecated {@code ImageCRS} is replaced by {@link EngineeringCRS} as of ISO 19111:2019.
@@ -931,13 +948,6 @@
     @Deprecated(since="3.1")
     @SuppressWarnings("removal")
     public final void validate(final ImageDatum object) {
-=======
-     * @see DatumValidator#validate(ParametricDatum)
-     *
-     * @since 3.1
-     */
-    public final void validate(final ParametricDatum object) {
->>>>>>> 0d2c695d
         datum.validate(object);
     }
 
