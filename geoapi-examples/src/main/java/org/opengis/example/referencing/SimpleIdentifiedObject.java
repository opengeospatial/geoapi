--- conflicted
+++ resolved
@@ -6,36 +6,30 @@
 package org.opengis.example.referencing;
 
 import java.util.Objects;
-import org.opengis.metadata.Identifier;
+import org.opengis.util.InternationalString;
+import org.opengis.metadata.extent.Extent;
 import org.opengis.metadata.citation.Citation;
 import org.opengis.referencing.IdentifiedObject;
-<<<<<<< HEAD
 import org.opengis.referencing.ReferenceIdentifier;
-=======
 import org.opengis.example.metadata.SimpleIdentifier;
->>>>>>> 3f107526
 
 
 /**
  * An {@code IdentifiedObject} abstract base class, which contain only the {@linkplain #getName() name} attribute.
  * All other {@code IdentifiedObject} attributes are {@code null}, empty optional or empty collections.
  */
-<<<<<<< HEAD
-public class SimpleIdentifiedObject implements IdentifiedObject, ReferenceIdentifier {
-=======
 public class SimpleIdentifiedObject implements IdentifiedObject {
->>>>>>> 3f107526
     /**
      * The name of this identified object.
      */
-    protected final Identifier name;
+    protected final ReferenceIdentifier name;
 
     /**
      * Creates a new object of the given authority and name.
      *
      * @param name  the name of the new object.
      */
-    public SimpleIdentifiedObject(final Identifier name) {
+    public SimpleIdentifiedObject(final ReferenceIdentifier name) {
         this.name = Objects.requireNonNull(name);
     }
 
@@ -53,13 +47,8 @@
      * Returns the name of this identified object.
      */
     @Override
-<<<<<<< HEAD
     public ReferenceIdentifier getName() {
-        return this;
-=======
-    public Identifier getName() {
         return name;
->>>>>>> 3f107526
     }
 
     /**
@@ -68,6 +57,38 @@
      */
     protected String label() {
         return name.getCode();
+    }
+
+    /**
+     * Description of domain of usage, or limitations of usage, for which this object is valid.
+     * Note that this method is not inherited from {@link IdentifiedObject}, but is
+     * defined in sub-interfaces like {@link org.opengis.referencing.crs.SingleCRS}.
+     *
+     * <p>The default implementation returns {@code null}.</p>
+     *
+     * @return the domain of usage, or {@code null} if none.
+     *
+     * @deprecated Replaced by {@link #getDomains()} as of ISO 19111:2019.
+     */
+    @Deprecated(since="3.1", forRemoval=true)
+    public InternationalString getScope() {
+        return null;
+    }
+
+    /**
+     * Area or region or timeframe in which this object is valid.
+     * Note that this method is not inherited from {@link IdentifiedObject}, but is
+     * defined in sub-interfaces like {@link org.opengis.referencing.crs.SingleCRS}.
+     *
+     * <p>The default implementation returns {@code null}.</p>
+     *
+     * @return the valid domain, or {@code null} if not available.
+     *
+     * @deprecated Replaced by {@link #getDomains()} as of ISO 19111:2019.
+     */
+    @Deprecated(since="3.1", forRemoval=true)
+    public Extent getDomainOfValidity() {
+        return null;
     }
 
     /**
