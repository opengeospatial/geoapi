/*
 *    GeoAPI - Java interfaces for OGC/ISO standards
 *    http://www.geoapi.org
 *
 *    This file is hereby placed into the Public Domain.
 *    This means anyone is free to do whatever they wish with this file.
 *
 *    The GDAL wrappers are provided as code examples, in the hope to facilitate
 *    GeoAPI implementations backed by other libraries. Implementors can take this
 *    source code and use it for any purpose, commercial or non-commercial, copyrighted
 *    or open-source, with no legal obligation to acknowledge the borrowing/copying
 *    in any way.
 */
package org.opengis.wrapper.gdal;

import java.io.IOException;
import java.nio.charset.Charset;
import java.util.Collection;
import java.util.Collections;
import java.util.Map;
import java.util.Locale;
import org.gdal.gdal.Dataset;
import org.opengis.metadata.Metadata;
import org.opengis.metadata.MetadataScope;
import org.opengis.metadata.citation.Citation;
import org.opengis.metadata.citation.CitationDate;
import org.opengis.metadata.citation.ResponsibleParty;
import org.opengis.metadata.content.ContentInformation;
import org.opengis.metadata.content.CoverageDescription;
import org.opengis.metadata.extent.Extent;
import org.opengis.metadata.identification.Identification;
import org.opengis.metadata.identification.TopicCategory;
import org.opengis.metadata.maintenance.ScopeCode;
import org.opengis.metadata.spatial.CellGeometry;
import org.opengis.metadata.spatial.SpatialRepresentation;
import org.opengis.util.InternationalString;
import org.opengis.util.RecordType;

import static java.util.Collections.emptySet;
import static java.util.Collections.emptyMap;


/**
 * Metadata about a GDAL dataset for a raster, which is assumed two-dimensional.
 *
 * @author  Martin Desruisseaux (Geomatys)
 * @version 3.1
 * @since   3.1
 *
 * @see <a href="http://gdal.org/gdal_datamodel.html">GDAL data model</a>
 * @see <a href="http://gdal.org/java/org/gdal/gdal/Dataset.html">Java API for GDAL Dataset</a>
 */
final class RasterMetadata extends GridGeometry implements Metadata, MetadataScope, Identification, Citation, CoverageDescription {
    /**
     * The dataset name, or {@code null} if none.
     */
    private final String description;

    /**
     * Whether each point represents a cell, and area or a volume.
     */
    private final CellGeometry cellGeometry;

    /**
     * Fetches metadata from the given GDAL dataset.
     */
    RasterMetadata(final Dataset ds) throws IOException {
        super(ds);
        description  = trim(ds.GetDescription());
        String value = trim(ds.GetMetadataItem("AREA_OR_POINT"));
        if ("Point".equalsIgnoreCase(value)) {
            cellGeometry = CellGeometry.POINT;
        } else if ("Area".equalsIgnoreCase(value)) {
            cellGeometry = CellGeometry.AREA;
        } else {
            cellGeometry = null;
        }
    }

    /**
     * Trims the leading and trailing spaces in the given string and returns {@code null} if the result is empty.
     */
    private static String trim(String value) {
        return (value = value.trim()).isEmpty() ? null : value;
    }

    /* ISO 19115:2014 properties for which we provide information. */
    @Override public Collection<MetadataScope>         getMetadataScopes()            {return Collections.<MetadataScope>singleton(this);}
    @Override public ScopeCode                         getResourceScope()             {return ScopeCode.DATASET;}
    @Override public Collection<Identification>        getIdentificationInfo()        {return Collections.<Identification>singleton(this);}
    @Override public Collection<SpatialRepresentation> getSpatialRepresentationInfo() {return Collections.<SpatialRepresentation>singleton(this);}
    @Override public Collection<ContentInformation>    getContentInfo()               {return Collections.<ContentInformation>singleton(this);}
    @Override public Citation                          getCitation()                  {return this;}
    @Override public InternationalString               getTitle()                     {return new Literal(description);}
    @Override public CellGeometry                      getCellGeometry()              {return cellGeometry;}

    /* ISO 19115:2014 properties that are empty of null for now. */
<<<<<<< HEAD
    @Override public Citation                     getParentMetadata()          {return null;}
    @Override public Map<Locale,Charset>          getLocalesAndCharsets()      {return emptyMap();}
    @Override public Collection<ResponsibleParty> getContacts()                {return emptySet();}
    @Override public Collection<CitationDate>     getDateInfo()                {return emptySet();}
    @Override public RecordType                   getAttributeDescription()    {return null;}
    @Override public InternationalString          getAbstract()                {return null;}
    @Override public Collection<TopicCategory>    getTopicCategories()         {return emptySet();}
    @Override public Collection<Extent>           getExtents()                 {return emptySet();}
=======
    @Override public Map<Locale,Charset>        getLocalesAndCharsets()      {return emptyMap();}
    @Override public Collection<Responsibility> getContacts()                {return emptySet();}
    @Override public Collection<CitationDate>   getDateInfo()                {return emptySet();}
    @Override public RecordType                 getAttributeDescription()    {return null;}
    @Override public InternationalString        getAbstract()                {return null;}
    @Override public Collection<TopicCategory>  getTopicCategories()         {return emptySet();}
    @Override public Collection<Extent>         getExtents()                 {return emptySet();}
>>>>>>> 2352ff21
}<|MERGE_RESOLUTION|>--- conflicted
+++ resolved
@@ -95,8 +95,6 @@
     @Override public CellGeometry                      getCellGeometry()              {return cellGeometry;}
 
     /* ISO 19115:2014 properties that are empty of null for now. */
-<<<<<<< HEAD
-    @Override public Citation                     getParentMetadata()          {return null;}
     @Override public Map<Locale,Charset>          getLocalesAndCharsets()      {return emptyMap();}
     @Override public Collection<ResponsibleParty> getContacts()                {return emptySet();}
     @Override public Collection<CitationDate>     getDateInfo()                {return emptySet();}
@@ -104,13 +102,4 @@
     @Override public InternationalString          getAbstract()                {return null;}
     @Override public Collection<TopicCategory>    getTopicCategories()         {return emptySet();}
     @Override public Collection<Extent>           getExtents()                 {return emptySet();}
-=======
-    @Override public Map<Locale,Charset>        getLocalesAndCharsets()      {return emptyMap();}
-    @Override public Collection<Responsibility> getContacts()                {return emptySet();}
-    @Override public Collection<CitationDate>   getDateInfo()                {return emptySet();}
-    @Override public RecordType                 getAttributeDescription()    {return null;}
-    @Override public InternationalString        getAbstract()                {return null;}
-    @Override public Collection<TopicCategory>  getTopicCategories()         {return emptySet();}
-    @Override public Collection<Extent>         getExtents()                 {return emptySet();}
->>>>>>> 2352ff21
 }