/*
 *    GeoAPI - Java interfaces for OGC/ISO standards
 *    Copyright © 2011-2023 Open Geospatial Consortium, Inc.
 *    http://www.geoapi.org
 *
 *    Licensed under the Apache License, Version 2.0 (the "License");
 *    you may not use this file except in compliance with the License.
 *    You may obtain a copy of the License at
 *
 *        http://www.apache.org/licenses/LICENSE-2.0
 *
 *    Unless required by applicable law or agreed to in writing, software
 *    distributed under the License is distributed on an "AS IS" BASIS,
 *    WITHOUT WARRANTIES OR CONDITIONS OF ANY KIND, either express or implied.
 *    See the License for the specific language governing permissions and
 *    limitations under the License.
 */
package org.opengis.geoapi;

import java.util.Map;
import java.util.Set;
import java.util.List;
import java.util.HashMap;
import java.util.HashSet;
import java.util.ArrayList;
import java.util.Iterator;
import java.io.IOException;
import java.nio.file.Path;
import java.nio.file.Files;
import java.nio.file.FileVisitor;
import java.nio.file.FileVisitResult;
import java.nio.file.attribute.BasicFileAttributes;
import java.lang.reflect.Field;
import java.lang.reflect.Method;
import java.lang.reflect.Modifier;
import org.opengis.util.CodeList;
import org.junit.Ignore;
import org.junit.Test;

import static org.junit.jupiter.api.Assertions.*;


/**
 * Verify the list of members in each {@link Content} enumeration value.
 * This test compares the content with the classes found on the {@code geoapi/target/classes} directory.
 *
 * @author  Martin Desruisseaux (Geomatys)
 * @version 3.1
 * @since   3.1
 */
public final class ContentTest implements FileVisitor<Path> {
    /**
     * Suffix of {@code package-info} and {@code module-info} classes.
     */
    private static final String INFO_SUFFIX = "-info";

    /**
     * Name of the class to load. Components are added in this buffer as we walk down the directory tree.
     * Also used during the tests (after class loading) for listing the erroneous classes, if any.
     */
    private final StringBuilder buffer;

    /**
     * All interfaces, code lists, enumerations and exceptions found while walking in the directories.
     */
    private final Set<Class<?>>[] types;

    /**
     * Types to ignore. Only public types that are not annotations need to be declared here.
     */
    private final Set<Class<?>> ignoreTypes;

    /**
     * Dependencies to ignore because of circularity. Keys are the dependents (the class having a circular dependency)
     * and values are the dependencies. For example, ({@code BoundingPolygon.class}, {@code Geometry.class}) means that
     * the {@code BoundingPolygon} interface has a dependency toward {@code Geometry}, but we want to allow having the
     * geometry interface defined only later.
     *
     * <p>Most circular dependencies do not need to be declared in this map because {@code ContentTest} already has a
     * mechanism for detecting circular dependencies. However, in some cases the mechanism is not sufficient or we want
     * a different order.</p>
     */
    private final Map<Class<?>, List<Class<?>>> skipDependencies;

    /**
     * Creates a new test case.
     */
    @SuppressWarnings({"rawtypes", "unchecked", "deprecation"})
    public ContentTest() {
        buffer = new StringBuilder();
        types = new Set[Content.values().length];
        for (int i=0; i<types.length; i++) {
            types[i] = new HashSet<>();
        }
        ignoreTypes = new HashSet<>(List.of(
                org.opengis.geoapi.internal.Errors.class,
<<<<<<< HEAD
                org.opengis.annotation.ComplianceLevel.class,
=======
                org.opengis.geoapi.internal.Legacy.class,
>>>>>>> 56af15a7
                org.opengis.annotation.Specification.class,
                org.opengis.annotation.Stereotype.class,
                org.opengis.util.CodeList.Filter.class,
                org.opengis.annotation.ResourceBundles.class,
                org.opengis.util.CodeList.class));

        skipDependencies = new HashMap<>(20);
        skipDependency(org.opengis.metadata.citation.Party.class,                 org.opengis.metadata.Identifier.class);
        skipDependency(org.opengis.metadata.citation.Organisation.class,          org.opengis.metadata.Identifier.class);
        skipDependency(org.opengis.metadata.citation.Individual.class,            org.opengis.metadata.Identifier.class);
        skipDependency(org.opengis.metadata.citation.Responsibility.class,        org.opengis.metadata.extent.Extent.class);
        skipDependency(org.opengis.metadata.citation.ResponsibleParty.class,      org.opengis.metadata.extent.Extent.class);
        skipDependency(org.opengis.metadata.extent.BoundingPolygon.class,         org.opengis.geometry.Geometry.class);
        skipDependency(org.opengis.metadata.extent.VerticalExtent.class,          org.opengis.referencing.crs.VerticalCRS.class);
        skipDependency(org.opengis.metadata.citation.Organisation.class,          org.opengis.metadata.identification.BrowseGraphic.class);
        skipDependency(org.opengis.metadata.citation.Citation.class,              org.opengis.metadata.identification.BrowseGraphic.class);
        skipDependency(org.opengis.metadata.constraint.LegalConstraints.class,    org.opengis.metadata.identification.BrowseGraphic.class);
        skipDependency(org.opengis.metadata.constraint.SecurityConstraints.class, org.opengis.metadata.identification.BrowseGraphic.class);
        skipDependency(org.opengis.metadata.quality.CoverageResult.class,         org.opengis.metadata.spatial.SpatialRepresentation.class);
    }

    /**
     * Adds a dependency to skip.
     *
     * @param dependent   interface containing the dependency.
     * @param dependency  the dependency to skip.
     */
    private void skipDependency(final Class<?> dependent, final Class<?> dependency) {
        skipDependencies.compute(dependent, (k,v) -> {
            if (v == null) {
                v = new ArrayList<>(2);
            }
            v.add(dependency);
            return v;
        });
    }

    /**
     * Verifies all {@link Content} enumerations.
     *
     * @throws IOException if an error occurred while scanning the directory content.
     */
    @Test
    @Ignore("Pending the adaptation of Content.java to GeoAPI 3.1.")
    public void verify() throws IOException {
        Files.walkFileTree(SourceGenerator.targetDirectory().resolve("org"), this);
        final Set<Class<?>> dependencies         = new HashSet<>();
        final Set<Class<?>> dependencyChecks     = new HashSet<>();
        final Set<Class<?>> circularDependencies = new HashSet<>();
        for (final Content category : new Content[] {Content.INTERFACES, Content.CODE_LISTS, Content.ENUMERATIONS, Content.EXCEPTIONS}) {
            buffer.setLength(0);
            final Set<Class<?>> expected = types[category.ordinal()];
            for (final Class<?> actual : category.types()) {
                /*
                 * If the current type is not in the list of expected types, format an error message but do not
                 * fail now. We will declare a test failure only after we got the full list of unexpected types.
                 */
                if (!expected.remove(actual)) {
                    appendToErrorMessage(actual);
                }
                /*
                 * Verifies that all dependencies where declared before the current class, ignoring circular dependencies.
                 * If this test fails, it will override the error message that the previous check may have prepared.
                 */
                findDependencies(actual, expected, dependencies, false);
                final List<Class<?>> toIgnoreList = skipDependencies.remove(actual);
                if (toIgnoreList != null) {
                    for (final Class<?> toIgnore : toIgnoreList) {
                        if (!dependencies.remove(toIgnore)) {
                            fail("skipDependencies does not need to contain an entry for " + actual + " = " + toIgnore);
                        }
                    }
                }
                if (!dependencies.isEmpty()) {
                    assertTrue(dependencyChecks.add(actual));
                    assertTrue(dependencyChecks.addAll(dependencies));
                    for (final Iterator<Class<?>> it = dependencies.iterator(); it.hasNext();) {
                        final Class<?> c = it.next();
                        findDependencies(c, dependencyChecks, circularDependencies, true);
                        if (circularDependencies.contains(actual)) {
                            it.remove();
                        }
                        circularDependencies.clear();
                    }
                    dependencyChecks.clear();
                    if (!dependencies.isEmpty()) {
                        buffer.setLength(0);
                        buffer.append("Following dependencies should by declared before ").append(actual).append(':').append(System.lineSeparator());
                        for (final Class<?> c : dependencies) {
                            appendToErrorMessage(c);
                        }
                        fail(buffer.toString());
                    }
                }
            }
            /*
             * At this point we finished all tests. If we have found unexpected types, the error message has
             * been deferred until this point. We can report the failure now.
             */
            if (buffer.length() != 0) {
                buffer.insert(0, "Unexpected classes in " + category + ':' + System.lineSeparator());
                fail(buffer.toString());
            }
            /*
             * Report missing types, ignoring deprecated ones.
             */
            if (!expected.isEmpty()) {
                boolean hasNonDeprecated = false;
                buffer.append("Missing classes in ").append(category).append(':').append(System.lineSeparator());
                for (final Class<?> c : expected) {
                    if (!c.isAnnotationPresent(Deprecated.class)) {
                        hasNonDeprecated = true;
                        appendToErrorMessage(c);
                    }
                }
                if (hasNonDeprecated) {
                    fail(buffer.toString());
                }
            }
            /*
             * A failure in this last check would not be an error in Content.java,
             * but rather a possible issue in this ContentTest.java.
             */
            if (!skipDependencies.isEmpty()) {
                fail("skipDependencies contains unnecessary entries: " + skipDependencies);
            }
        }
    }

    /**
     * Stores in the given {@code dependencies} set all interfaces, parent class, parameter type or return type
     * used by the given type which is also in the {@code remaining} set. This is used for verifying that all
     * dependencies are declared before the given type.
     *
     * @param  type          the type to verify.
     * @param  remaining     the remaining type that has not yet been processed.
     * @param  dependencies  where to store any dependency found.
     * @param  deep          {@code true} for performing a deep search (by checking the dependencies of dependencies).
     */
    private static void findDependencies(Class<?> type, final Set<Class<?>> remaining, final Set<Class<?>> dependencies, final boolean deep) {
        do {
            if (remaining.contains(type)) {
                dependencies.add(type);
            }
            for (final Field m : type.getDeclaredFields()) {
                final Class<?> mt = Content.typeOf(m);
                if (remaining.contains(mt) && dependencies.add(mt) && deep) {
                    findDependencies(mt, remaining, dependencies, deep);
                }
            }
            for (final Method m : type.getDeclaredMethods()) {
                for (final Class<?> mt : m.getParameterTypes()) {
                    if (remaining.contains(mt) && dependencies.add(mt) && deep) {
                        findDependencies(mt, remaining, dependencies, deep);
                    }
                }
                final Class<?> mt = Content.typeOf(m);
                if (remaining.contains(mt) && dependencies.add(mt) && deep) {
                    findDependencies(mt, remaining, dependencies, deep);
                }
            }
            for (final Class<?> it : type.getInterfaces()) {
                findDependencies(it, remaining, dependencies, deep);
            }
            type = type.getSuperclass();
        } while (type != null);
    }

    /**
     * Invoked when entering in a directory. This method is public as an implementation side-effect
     * for scanning the Maven target directory content; it should not be invoked directly.
     *
     * @param  dir    the directory we are about to scan.
     * @param  attrs  ignored.
     * @return {@link FileVisitResult#CONTINUE}.
     * @throws IOException if an I/O error occurred.
     */
    @Override
    public FileVisitResult preVisitDirectory(final Path dir, final BasicFileAttributes attrs) throws IOException {
        buffer.append(dir.getFileName()).append('.');
        return FileVisitResult.CONTINUE;
    }

    /**
     * Invoked when exiting a directory. This method is public as an implementation side-effect
     * for scanning the Maven target directory content; it should not be invoked directly.
     *
     * @param  dir    the directory we finished to scan.
     * @param  error  the error that occurred, or {@code null} if none.
     * @return {@link FileVisitResult#CONTINUE}.
     * @throws IOException if an I/O error occurred.
     */
    @Override
    public FileVisitResult postVisitDirectory(final Path dir, final IOException error) throws IOException {
        if (error != null) throw error;
        buffer.setLength(buffer.lastIndexOf(".", buffer.length() - 2) + 1);
        return FileVisitResult.CONTINUE;
    }

    /**
     * Invoked for each files in a directory. This method processes {@code .class} files, but not a {@code *-info} classes.
     * This method is public as an implementation side-effect for scanning the Maven target directory content; it should not
     * be invoked directly.
     *
     * @param  file  the file to process.
     * @param  attrs ignored.
     * @return {@link FileVisitResult#CONTINUE}.
     * @throws IOException if an I/O error occurred.
     */
    @Override
    public FileVisitResult visitFile(final Path file, final BasicFileAttributes attrs) throws IOException {
        if (!Files.isHidden(file)) {
            String name = file.getFileName().toString();
            if (name.endsWith(SourceGenerator.CLASS_SUFFIX)) {
                name = name.substring(0, name.length() - SourceGenerator.CLASS_SUFFIX.length());
                if (!name.endsWith(INFO_SUFFIX)) {
                    final int length = buffer.length();
                    final String classname = buffer.append(name).toString();
                    final Class<?> c = assertDoesNotThrow(() -> Class.forName(classname));
                    if (Modifier.isPublic(c.getModifiers()) && !c.isAnnotation() && !ignoreTypes.remove(c)) {
                        final Content category;
                        if (c.isInterface())                          category = Content.INTERFACES;
                        else if (CodeList .class.isAssignableFrom(c)) category = Content.CODE_LISTS;
                        else if (Enum     .class.isAssignableFrom(c)) category = Content.ENUMERATIONS;
                        else if (Exception.class.isAssignableFrom(c)) category = Content.EXCEPTIONS;
                        else {
                            fail("No category for " + c);
                            return FileVisitResult.TERMINATE;
                        }
                        final Set<Class<?>> members = types[category.ordinal()];
                        assertTrue(members.add(c), classname);                    // Fails if a class is declared twice.
                    }
                    buffer.setLength(length);
                }
            }
        }
        return FileVisitResult.CONTINUE;
    }

    /**
     * Invokes when an error occurred while walking the tree.
     *
     * @param  file   ignored.
     * @param  error  the error that occurred.
     * @return never return.
     * @throws IOException the given {@code error}.
     */
    @Override
    public FileVisitResult visitFileFailed(Path file, IOException error) throws IOException {
        throw error;
    }

    /**
     * Adds a bullet point with the name of the given class. Used for formatting error message.
     * The caller is responsible to invoke this method only in context where {@link #buffer} is
     * available for building error messages (and not used for something else).
     *
     * @param  type  class to add in error message.
     */
    private void appendToErrorMessage(final Class<?> type) {
        buffer.append("  • ").append(type.getCanonicalName()).append(System.lineSeparator());
    }
}<|MERGE_RESOLUTION|>--- conflicted
+++ resolved
@@ -94,11 +94,8 @@
         }
         ignoreTypes = new HashSet<>(List.of(
                 org.opengis.geoapi.internal.Errors.class,
-<<<<<<< HEAD
+                org.opengis.geoapi.internal.Legacy.class,
                 org.opengis.annotation.ComplianceLevel.class,
-=======
-                org.opengis.geoapi.internal.Legacy.class,
->>>>>>> 56af15a7
                 org.opengis.annotation.Specification.class,
                 org.opengis.annotation.Stereotype.class,
                 org.opengis.util.CodeList.Filter.class,
