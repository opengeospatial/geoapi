/*
 *    GeoAPI - Java interfaces for OGC/ISO standards
 *    Copyright © 2003-2024 Open Geospatial Consortium, Inc.
 *    http://www.geoapi.org
 *
 *    Licensed under the Apache License, Version 2.0 (the "License");
 *    you may not use this file except in compliance with the License.
 *    You may obtain a copy of the License at
 *
 *        http://www.apache.org/licenses/LICENSE-2.0
 *
 *    Unless required by applicable law or agreed to in writing, software
 *    distributed under the License is distributed on an "AS IS" BASIS,
 *    WITHOUT WARRANTIES OR CONDITIONS OF ANY KIND, either express or implied.
 *    See the License for the specific language governing permissions and
 *    limitations under the License.
 */
package org.opengis.util;

import java.io.Serializable;
import java.io.ObjectStreamException;
import java.lang.reflect.Array;
import java.lang.reflect.Constructor;
import java.lang.reflect.Field;
import java.lang.reflect.Modifier;
import java.lang.reflect.InaccessibleObjectException;
import java.util.ArrayList;
import java.util.Collection;
import java.util.Map;
import java.util.WeakHashMap;
import java.util.Objects;
import java.util.Optional;
import java.util.function.Function;
import java.util.function.Predicate;

import org.opengis.annotation.UML;
import static org.opengis.annotation.Specification.*;
import org.opengis.geoapi.internal.Vocabulary;
import org.opengis.geoapi.internal.Errors;


/**
 * Base class for all code lists. Code lists are like enumerations, but extensible.
 * For example, invoking the {@code valueOf(String)} method in any subclass with a
 * name that was not previously defined will create a new {@code CodeList} element
 * and automatically add it to the arrays returned by {@code values()}.
 *
 * <h2>Guidance for subclasses</h2>
 * The parameter type {@code <E>} <em>shall</em> be the same type as the code list subclass.
 * In other words, if the subclass is {@code Foo}, then it must extend {@code CodeList<Foo>}.
 * In addition, subclasses <em>should</em> provide {@code values(String)} and {@code values()} methods.
 * The following code snippet is a suggested pattern for subclasses:
 *
 * {@snippet lang="java" :
 * public final class Foo extends CodeList<Foo> {
 *     public static final Foo BAR = new Foo("BAR");    // Argument shall be exactly the same as the field name.
 *     public static final Foo BIZ = new Foo("BIZ");
 *
 *     private Foo(String name) {    // Keeping the constructor private is strongly recommended.
 *         super(name);
 *     }
 *
 *     public static Foo valueOf(String name) {
 *         return valueOf(Foo.class, name, Foo::new).get();
 *     }
 *
 *     public static Foo[] values() {
 *         return values(Foo.class);
 *     }
 *
 *     @Override
 *     public Foo[] family() {
 *         return values();
 *     }
 * }
 * }
 *
 * <p>Keeping the constructor private is strongly recommended. The constructor should be invoked only in static
 * fields initialization and in the lambda function of the {@code valueOf(String)} method body. All other codes
 * should invoke {@code valueOf(…)} and never invoke the constructor directly.</p>
 *
 * <p>Above snippet is sufficient for classes in exported packages. If a code list is defined in a non-exported package,
 * then its static fields may need to be initialized with {@code valueOf(String)} instead of {@code new Foo(String)}.
 * It will have a small performance cost, but is needed because of Java Module System restrictions on reflection.</p>
 *
 * <p>If a label different than the field name is desired, this is possible either by adding a {@link UML} annotation
 * of the field, or by overriding explicitly the {@link #identifier()} and/or {@link #names()} methods.</p>
 *
 * @param  <E>  the type of this code list.
 *
 * @author  Martin Desruisseaux (IRD, Geomatys)
 * @version 3.1
 * @since   1.0
 */
@UML(identifier="CodeList", specification=ISO_19103)
public abstract class CodeList<E extends CodeList<E>> implements ControlledVocabulary, Comparable<E>, Serializable {
    /**
     * Serial number for compatibility with different versions.
     */
    private static final long serialVersionUID = 5655809691319522885L;

    /**
     * The values for each code list.
     * Map keys are the {@code CodeList} classes for which elements are listed, and map values are those elements.
     * Each code list element shall be stored in the list at the index corresponding to its {@link #ordinal} value.
     * Elements are stored as {@code CodeList} instances if available, or by their {@code String} names otherwise.
     * Names are sometime used instead of instances because assigning {@code this} at construction time is unsafe.
     * Those names will be replaced by the actual instances by the {@code valueOf(String)} method or by reflection.
     *
     * <h4>Class unloading</h4>
     * The use of {@link WeakHashMap} allows class unloading, but can work only as long as the list
     * associated to a class contains only {@code String} elements. After storing at least one instance,
     * the indirect references to the class prevent the {@code Class} key from being garbage-collected.
     *
     * @see #values(Class)
     */
    private static final Map<Class<? extends CodeList<?>>, Elements> VALUES = new WeakHashMap<>();

    /**
     * Elements stored in the {@link #VALUES} map for a given {@code CodeList} class.
     * This list contains {@link CodeList} instances when they are fully constructed,
     * or only their names when storing the instance would be unsafe ("this-escape").
     * The {@link #get(int)} method may return a {@link String} or a {@link CodeList}.
     * If a {@code CodeList} is desired, use {@link #resolve(Class, int)} instead.
     */
    @SuppressWarnings("serial")     // Not intended to be serialized.
    private static final class Elements extends ArrayList<Object> {
        /**
         * Whether all code list names in this list have been replaced by the actual instances.
         * This is used for faster {@link #toArray(Class)} execution when there is no longer a
         * need to check the type of each element.
         *
         * @see #toArray(Class)
         */
        boolean resolved;

        /**
         * Creates a new, initially empty, list.
         *
         * @param  type  the {@link #VALUES} map key to which this list will be associated.
         */
        Elements(final Class<? extends CodeList<?>> type) {
            super(capacity(type));
        }

        /** Workaround while waiting for JEP 447: Statements before super(…). */
        private static int capacity(final Class<? extends CodeList<?>> type) {
            var desc = type.getAnnotation(Vocabulary.class);
            return (desc != null) ? desc.capacity() : 8;        // Code lists typically have few elements.
        }

        /**
         * Returns the element at the given index as a code list element of the specified class.
         * Callers must invoke this method in a block synchronized on {@code this} list.
         *
         * @param  <E>       the compile-time type given as the {@code codeType} parameter.
         * @param  codeType  the type of the code list for which to get an element.
         * @param  index     index of the element to get.
         * @return element at the specified index.
         * @throws InaccessibleObjectException if the element needs to be resolved by reflection and this operation failed.
         *         A failure is generally caused by an error in the declaration of static fields in the code list.
         * @throws IllegalStateException if the code list is inconsistent (e.g., element having wrong index).
         */
        final <E extends CodeList<E>> E resolve(final Class<E> codeType, final int index) {
            final E element;
            final Object code = get(index);
            if (code instanceof String) try {
                final Field field;
                if (codeType.isAnnotationPresent(Vocabulary.class)) {   // True if the code list is a GeoAPI class.
                    field = codeType.getDeclaredField((String) code);
                    field.setAccessible(true);
                } else {
                    field = codeType.getField((String) code);           // Be more conservative for user classes.
                }
                element = codeType.cast(field.get(null));
                if (element.ordinal() == index && element.name().equals(code)) {
                    set(index, element);
                } else {
                    throw new IllegalStateException("Conflict between " + element + " and " + code + '.');
                }
            } catch (ReflectiveOperationException | NullPointerException | ClassCastException e) {
                /*
                 * The search by reflection may fail with:
                 * - IllegalAccessException  if the package containing `codeType` is not exported,
                 * - NoSuchFieldException    if the field does not exist,
                 * - NullPointerException    if the field is not static, or
                 * - ClassCastException      if the field value is not an instance of <E>.
                 */
                throw (InaccessibleObjectException) new InaccessibleObjectException(cannotRead(codeType, code)).initCause(e);
            } else {
                element = codeType.cast(code);
            }
            return element;
        }

        /**
         * Produces the message for a field that cannot be read by reflection.
         * Used for exception messages or for log record messages.
         *
         * @param  codeType  the type of the code list.
         * @param  code      the code that cannot be read.
         * @return the message to use in exception or in log record.
         */
        static String cannotRead(final Class<?> codeType, final Object code) {
            return "Cannot read the " + codeType.getSimpleName() + '.' + code + " field value.";
        }

        /**
         * Returns all elements in this list.
         *
         * @param  <E>       the compile-time type given as the {@code codeType} parameter.
         * @param  codeType  the type of the code list for which to get all elements.
         * @return all elements that are known at the time that this method is invoked.
         * @throws InaccessibleObjectException if an element needs to be resolved by reflection and this operation failed.
         *         A failure is generally caused by an error in the declaration of static fields in the code list.
         */
        final synchronized <E extends CodeList<E>> E[] toArray(final Class<E> codeType) {
            @SuppressWarnings("unchecked")
            final E[] array = (E[]) Array.newInstance(codeType, size());
            if (resolved) {
                return toArray(array);
            }
            for (int i=0; i<array.length; i++) {
                array[i] = resolve(codeType, i);
            }
            resolved = true;
            return array;
        }
    }

    /**
     * The code value as a sequential number incremented in the order in which codes are created.
     * This value is set at construction time and should be considered final. It is potentially
     * modified only during deserialization, because the Java serialization mechanism bypasses
     * the constructor.
     *
     * @see #ordinal()
     * @see #readResolve()
     */
    private transient int ordinal;

    /**
     * The code name. If this {@code CodeList} instance is stored in a static field
     * of the code list class, then this name shall be identical to the field name.
     *
     * @see #name()
     * @see #names()
     */
    private final String name;

    /**
     * The identifier declared in the {@link UML} annotation, or an empty string if there is
     * no such annotation or if the annotation contains an empty string.  This field will be
     * computed only when first needed.
     *
     * @see #identifier()
     * @see #names()
     */
    private transient String identifier;

    /**
     * Creates a new code list element and add it to the given collection. Subclasses
     * will typically give a static reference to an {@link java.util.ArrayList} for
     * the {@code values} argument. This list is used for {@code values()}
     * method implementations.
     *
     * @param  name    the code name. Shall be the name of the static field if such field exist.
     * @param  values  the collection to add the element to. Shall be the same for all elements.
     *
     * @deprecated This constructor is unsafe because a reference to {@code this} escapes before subclass is
     * fully initialized (see <a href="https://github.com/opengeospatial/geoapi/issues/91">issue #91</a>).
     * Use {@link #CodeList(String)} instead.
     */
    @Deprecated(since="3.1", forRemoval=true)
    protected CodeList(String name, final Collection<E> values) {
        this(name);
        synchronized (values) {
            this.ordinal = values.size();
            if (!values.add((E) this)) {
                // Should not happen with standard collection implementations.
                throw new IllegalArgumentException("Duplicated value: " + name);
            }
        }
    }

    /**
     * Creates a new code list element. If this constructor is invoked for initializing a static field,
     * then the given name <em>shall</em> be the case-sensitive name of the static field.
     *
     * @param  name  the code name. Shall be the name of the static field if such field exists.
     *
     * @since 3.1
     */
    protected CodeList(final String name) {
        this.name = name;
        Class<?> type = getClass();
        while (type.isAnonymousClass()) {
            type = type.getSuperclass();
            if (type.equals(CodeList.class)) {
                throw new IllegalStateException("Class shall not be anonymous.");
            }
        }
        @SuppressWarnings("unchecked")      // The following cast should never fail.
        var codeType = (Class<? extends CodeList<?>>) type;
        final Elements values = getOrCreateList(codeType);
        synchronized (values) {
            ordinal = values.size();
            values.add(name);           // Needed for incrementing the list size.
            values.resolved = false;
        }
    }

    /**
     * Returns the list associated to the specified type of code list, creating the list if needed.
     * This method should be invoked only when the {@code codeType} class is known to be initialized.
     * If the class may be uninitialized, use {@link #valueList(Class)} instead.
     *
     * @param  codeType  the type of code list for which to get the code list values.
     * @return all values for the given type. Never {@code null} but potentially empty.
     */
    private static Elements getOrCreateList(final Class<? extends CodeList<?>> codeType) {
        synchronized (VALUES) {
            return VALUES.computeIfAbsent(codeType, Elements::new);
        }
    }

    /**
<<<<<<< HEAD
     * Used by {@link CodeList#valueOf(Class, Filter)} to select codes matching an arbitrary
     * criterion.
     *
     * @deprecated Replaced by {@link Predicate} from the standard Java library.
     */
    @Deprecated(since="3.1", forRemoval=true)
    public static interface Filter {
        /**
         * Returns {@code true} if the given code matches the criterion defined by this filter.
         *
         * @param  code  the code to test.
         * @return {@code true} if the code matches the criterion.
         */
        boolean accept(CodeList<?> code);

        /**
         * Returns the name of the code being looked for, or {@code null} if unknown.
         * This method is invoked by {@link CodeList#valueOf(Class, Filter)} if no code
         * match the criterion defined by this filter. In such case, there is a choice:
         *
         * <ul>
         *   <li>If this method returns a non-null name, then a new code of that name is created.</li>
         *   <li>Otherwise, no new code is created and {@code CodeList.valueOf} returns {@code null}.</li>
         * </ul>
         *
         * @return the name of the code being looked for, or {@code null}.
         */
        String codename();
    }

    /**
     * Returns the code of the given type that matches the given name, or creates a new code if there is no match.
     * More specifically, this methods returns the first instance of the given class for which
     * <code>{@linkplain #name()}.{@linkplain String#equals equals}(name)</code> is {@code true}.
     * If no such instance is found, then a new instance is created using the constructor expecting
     * a single {@link String} argument.
     *
     * <p><strong>Note that invoking this method may result in the creation of a new code value.</strong>
     * If this is not desired, use {@link #valueOf(Class, String, Function)} instead.</p>
     *
     * @param  <T>       the compile-time type given as the {@code codeType} parameter.
     * @param  codeType  the type of code list.
     * @param  name      the name of the code to obtain (case sensitive), or {@code null}.
     * @return a code matching the given name (possible a new code), or {@code null} if the given name is null.
     *
     * @deprecated This method depends on reflection, which is restricted in the context of Java Module System.
     * Use {@link #valueOf(Class, String, Function)} instead.
     */
    @Deprecated(since="3.1", forRemoval=true)
    public static <T extends CodeList<T>> T valueOf(final Class<T> codeType, String name) {
        if (name == null) {
            return null;
        }
        name = name.trim();
        final String n = name.trim();       // Need final for lambda.
        return valueOf(codeType, new Filter() {
            @Override public boolean accept(CodeList<?> code) {
                return n.equals(code.name);
            }

            @Override public String codename() {
                return n;
            }
        });
    }

    /**
     * Returns the code of the given type that matches the given criterion, or returns a new one
     * if none match it. More specifically, this methods returns the first element (in declaration
     * order) of the given class where <code>filter.{@linkplain Filter#accept accept}(code)</code>
     * returns {@code true}. If no such element is found, then there is a choice:
     *
     * <ul>
     *   <li>If {@link Filter#codename()} returns {@code null}, then this method returns {@code null}.</li>
     *   <li>Otherwise a new instance is created using the constructor expecting a single {@link String}
     *       argument, which is given the value returned by {@code codename()}.</li>
     * </ul>
     *
     * @param  <T>       the compile-time type given as the {@code codeType} parameter.
     * @param  codeType  the type of code list.
     * @param  filter    the criterion for the code to obtain.
     * @return a code matching the given criterion, or {@code null} if there is no match and
     *         {@link Filter#codename()} returns {@code null}.
     *
     * @deprecated This method depends on reflection, which is restricted in the context of Java Module System.
     * Use {@link #valueOf(Class, String, Function)} instead.
     */
    @Deprecated(since="3.1", forRemoval=true)
    public static <T extends CodeList<T>> T valueOf(final Class<T> codeType, final Filter filter) {
        final Elements values = getOrCreateList(codeType);
        /*
         * At this point we got the list of all code list values. Now search for a value matching
         * the filter specified to this method. The search and, eventually, the code creation are
         * done in the same synchronized block for making sure that the same code is not created
         * twice concurrently.
         */
        synchronized (values) {
            for (int i=0; i<values.size(); i++) {
                final CodeList<?> code = values.resolve(codeType, i);
                if (filter.accept(code)) {
                    return codeType.cast(code);
                }
            }
            final String nameIfNew = filter.codename();
            if (nameIfNew == null || Modifier.isAbstract(codeType.getModifiers())) {
                return null;
            }
            /*
             * No value value found, but the caller allows us to create a new value.
             * We need access to the constructor, which may not be public.
             */
            try {
                final Constructor<T> constructor = codeType.getDeclaredConstructor(String.class);
                if (!Modifier.isPublic(constructor.getModifiers())) {
                    constructor.setAccessible(true);
                }
                T code = constructor.newInstance(nameIfNew);
                values.set(code.ordinal(), code);
                return code;
            } catch (ReflectiveOperationException exception) {
                throw new IllegalArgumentException("Cannot create code of type " + codeType.getSimpleName(), exception);
            }
        }
=======
     * Returns the given string with only the characters that are valid Unicode identifier parts.
     * In the common case where all characters are Unicode identifier parts, returns {@code name}.
     */
    static String toComparableName(final String name) {
        final int length = name.length();
        int i=0, s, c;
        do {
            if (i >= length) return name;   // Optimization for the most common case.
            c = name.codePointAt(s = i);
            i += Character.charCount(c);
        } while (Character.isUnicodeIdentifierPart(c));

        // Create the buffer only if we found at least one invalid character.
        final var b = new StringBuilder(length).append(name, 0, s);
        while (i < length) {
            c = name.codePointAt(i);
            if (Character.isUnicodeIdentifierPart(c)) {
                b.appendCodePoint(c);
            }
            i += Character.charCount(c);
        }
        return b.toString();
    }

    /**
     * Compares two strings, ignoring case and characters that are not Unicode identifier parts.
     * As an optimization, this method invokes {@link #toComparableName(String)} only if there
     * is some chances that it will make the strings equal.
     *
     * @param  search     the string to search. Must be the result of {@link #toComparableName(String)}.
     * @param  candidate  a string to compare against {@code search}. May contain non-Unicode identifier parts.
     * @return whether the given strings are equal, ignoring case and non-Unicode identifier parts.
     */
    private static boolean compare(final String search, String candidate) {
        if (candidate.length() > search.length()) {
            candidate = toComparableName(candidate);    // May reduce the string length.
        }
        return search.equalsIgnoreCase(candidate);
>>>>>>> 04262b65
    }

    /**
     * Returns the code of the given type and name if it exists, or optionally creates a new code.
     * This method returns the first instance (in declaration order) of the given class for which the
     * {@linkplain #name() name} is {@linkplain String#equalsIgnoreCase(String) equals, ignoring case},
     * to the given name. If no such instance is found, then there is a choice:
     *
     * <ul>
     *   <li>If {@code constructor} is {@code null}, then this method returns an empty value.</li>
     *   <li>Otherwise a {@linkplain Optional#ofNullable(Object) nullable} new instance is created
     *       by a call to {@code constructor.apply(name)}.</li>
     * </ul>
     *
     * This method can be used for the implementation of {@code valueOf(String)} in subclasses.
     * See the "Guidance for subclasses" section in the class Javadoc.
     *
     * <h4>Name matching criterion</h4>
     * As of GeoAPI 3.1, names are compared using {@link String#equalsIgnoreCase(String)},
     * taking in account only the characters that are
     * {@linkplain Character#isUnicodeIdentifierPart(int) unicode identifer part}.
     * This is different than GeoAPI 3.0, which compared names using {@link String#equals(Object)}.
     * Being case-insensitive allows to recognize some UML identifiers as equivalent to the names
     * of constants declared in {@code CodeList} subclasses.
     *
     * @param  <E>          the compile-time type given as the {@code codeType} parameter.
     * @param  codeType     the type of the code list for which to get an element.
     * @param  name         the name of the code to obtain (case-insensitive).
     * @param  constructor  the constructor to use if a new code needs to be created,
     *                      or {@code null} for not creating any new code.
     * @return a code matching the given name, or empty if no existing code matches the given name
     *         and {@code constructor} is null or returned a null value.
     * @throws NullPointerException if {@code codeType} or {@code name} is null.
     * @throws IllegalArgumentException if the given name does not contain at least
     *         one character that is a Unicode identifier part.
     *
     * @since 3.1
     */
    public static <E extends CodeList<E>> Optional<E> valueOf(final Class<E> codeType,
            final String name, final Function<? super String, ? extends E> constructor)
    {
        final String search = toComparableName(name);
        if (search.isBlank()) {
            throw new IllegalArgumentException(name);
        }
        final Elements values = valueList(codeType);
        /*
         * The search and, eventually, the code creation are done in the same synchronized
         * block for making sure that the same code is not created twice concurrently.
         */
        synchronized (values) {
            final int size = values.size();
            for (int i=0; i<size; i++) {
                final E element;
                final Object code = values.get(i);
                if (code instanceof String) {
                    if (!compare(name, (String) code)) continue;
                    element = values.resolve(codeType, i);
                } else {
                    element = codeType.cast(code);
                }
                if (compare(name, element.name())) {
                    return Optional.of(element);
                }
            }
            if (constructor != null) {
                final E element = constructor.apply(name);
                if (element != null) {
                    values.set(element.ordinal(), element);
                    return Optional.of(element);
                }
            }
        }
        return Optional.empty();
    }

    /**
     * Returns the list of code list names or instances for the specified type of code list.
     * Callers shall use the returned list in a block synchronized on the list instance.
     *
     * @param  codeType  the type of code list for which to get the current code list values.
     * @return all current values for the given type (never {@code null}).
     * @throws NullPointerException if {@code codeType} is null.
     */
    private static Elements valueList(final Class<? extends CodeList<?>> codeType) {
        Elements values;
        synchronized (VALUES) {
            values = VALUES.get(codeType);
        }
        if (values == null) {
            /*
             * If no list has been found for the given type, maybe the class was not yet initialized.
             * Try to force initialization of the given class in order to register its list of static
             * final constants, then check again.
             */
            final String classname = Objects.requireNonNull(codeType, "The codeType argument shall not be null.").getName();
            try {
                Class.forName(classname, true, codeType.getClassLoader());
            } catch (ClassNotFoundException e) {
                throw new TypeNotPresentException(classname, e);             // Should never happen.
            }
            values = getOrCreateList(codeType);
        }
        return values;
    }

    /**
     * Returns the values for the specified type of code list.
     *
     * @param  <E>       the compile-time type given as the {@code codeType} parameter.
     * @param  codeType  the type of code list for which to get the current code list values.
     * @return all current values for the given type (never {@code null}).
     * @throws NullPointerException if {@code codeType} is null.
     *
     * @since 3.1
     */
    @SuppressWarnings("unchecked")
    public static <E extends CodeList<E>> E[] values(final Class<E> codeType) {
        return valueList(codeType).toArray(codeType);
    }

    /**
     * Returns the list of codes of the same kind as this code.
     * Invoking this method gives identical results than invoking the static {@code values()} methods
     * provided in {@code CodeList} subclasses, except that {@code family()} does not require the class
     * to be known at compile-time — provided that at least one instance of the family is available.
     *
     * @return the codes of the same kind as this code.
     */
    @Override
    public abstract E[] family();
    // We do not provide default implementation because casting to `CodeList<E>` is unsafe.

    /**
     * {@inheritDoc}
     */
    @Override
    public String[] names() {
        final String id = identifier();
        if (id != null && !id.equals(name)) {
            return new String[] {name, id};
        } else {
            return new String[] {name};
        }
    }

    /**
     * Returns the programmatic name of this code list element.
     * If this element is a constant defined in a {@code CodeList} subclass,
     * then this is the name of the public static field for that constant.
     *
     * @return the name of this code constant.
     */
    @Override
    public final String name() {
        return name;
    }

    /**
     * Returns the identifier declared in the UML annotation, or {@code null} if none.
     * The UML identifier shall be the ISO or OGC name for this code constant.
     *
     * <div class="warning"><b>Upcoming API change</b><br>
     * The return value may be replaced by {@code Optional<String>} in GeoAPI 4.0
     * for reducing the risk of {@code NullPointerException}.
     * </div>
     *
     * @return the ISO/OGC identifier for this code, or {@code null} if none.
     *
     * @see UML#identifier()
     */
    public String identifier() {
        /*
         * Save the field in a local variable for protection against concurrent change (this
         * operation is guaranteed atomic according Java specification). We don't synchronize
         * because it is not a problem if this method is executed twice in concurrent threads.
         */
        String id = identifier;
        if (id == null) {
            id = "";
            try {
                final Field field = getClass().getField(name);
                if (Modifier.isStatic(field.getModifiers())) {
                    boolean valid;
                    try {
                        valid = equals(field.get(null));
                    } catch (IllegalAccessException e) {
                        /*
                         * Should never happen with accessible packages because `getField(String)` returns
                         * only public fields. However, it may happen if the code list is defined in a user
                         * module and that module does not export the package containing the code list.
                         * In such case, we have to trust the name provided in this code list instance.
                         */
                        valid = true;
                        System.getLogger(Errors.LOGGER).log(System.Logger.Level.DEBUG, this::cannotReadField, e);
                    }
                    if (valid) {
                        // Fetching annotations is allowed even with non-exported packages.
                        final UML annotation = field.getAnnotation(UML.class);
                        if (annotation != null) {
                            id = annotation.identifier().intern();
                        }
                    }
                }
            } catch (NoSuchFieldException e) {
                /*
                 * There is no field for a code of this name. It may be normal, because the user
                 * may have created a custom `CodeList` without declaring it as a constant.
                 */
                System.getLogger(Errors.LOGGER).log(System.Logger.Level.TRACE, this::cannotReadField, e);
            }
            identifier = id;
        }
        return id.isEmpty() ? null : id;
    }

    /**
     * Produces the message for a field that cannot be read by reflection.
     * This is used for logging purposes.
     */
    private String cannotReadField() {
        return Elements.cannotRead(getClass(), name);
    }

    /**
     * Returns the ordinal of this code element. This is the index of this element in the array returned
     * by {@link #family()}. Those elements are in the order of the constants declared in subclasses,
     * where the first element is assigned an ordinal value of zero.
     *
     * <h4>Stability</h4>
     * For a given GeoAPI version,
     * the code list elements declared as constants in subclasses always have the same ordinal values.
     * However, the ordinal value of the same constant may differ between different GeoAPI versions
     * if new elements were inserted or deleted between existing elements.
     * User-defined elements (created by calls to a {@code valueOf(…)} method) are not guaranteed
     * to have the same ordinal value between different execution of the same application,
     * because these values depend on the order in which code list elements are created.
     *
     * @return the position of this code in elements declaration.
     */
    @Override
    public final int ordinal() {
        return ordinal;
    }

    /**
     * Compares this code with the specified object for order.
     * Returns a negative integer, zero, or a positive integer as this object
     * is less than, equal to, or greater than the specified object.
     *
     * <p>Code list constants are only comparable to other code list constants of the same type.
     * The natural order implemented by this method is the order in which the constants are declared.</p>
     *
     * @param  other  the code constant to compare with this code.
     * @return a negative value if the given code is less than this code,
     *         a positive value if greater or 0 if equal.
     */
    @Override
    @SuppressWarnings("rawtypes")
    public final int compareTo(final E other) {
        final Class<? extends CodeList> ct =  this.getClass();
        final Class<? extends CodeList> co = other.getClass();
        if (!ct.equals(co)) {
            throw new ClassCastException("Cannot compare " + ct.getSimpleName() + " to " + co.getSimpleName() + '.');
        }
        return Integer.compare(ordinal, other.ordinal());
    }

    /*
     * Do not define `equals(Object)` and `hashCode()`. The identity comparison is consistent with above
     * `compareTo(E)` method because there is no two CodeLists of the same class having the same ordinal value.
     */

    /**
     * {@return a string representation of this code list}.
     */
    @Override
    public String toString() {
        return getClass().getSimpleName() + '.' + name;
    }

    /**
     * Resolves the code list to an unique instance after deserialization.
     * The instance shall be resolved using its {@linkplain #name() name}, not its {@linkplain #ordinal() ordinal},
     * because the latter value is not guaranteed to be stable between different GeoAPI versions or,
     * in the case of user-defined code list elements, between different JVM executions.
     *
     * <p>The default implementation tries to replace the deserialized instance by the result of
     * <code>{@link #valueOf(Class, String, Function) valueOf}(getClass(), name(), null)</code>.
     * If {@code valueOf(…)} returned an empty value, then {@code this} is updated with a new
     * ordinal value and added to the list of codes associated to its class.</p>
     *
     * @return either {@code this} or an existing code list for the same name (ignoring case).
     * @throws ObjectStreamException if the deserialization failed.
     */
    protected Object readResolve() throws ObjectStreamException {
        /*
         * Casted to <E> in order to satisfy the compiler, but this code should be safe
         * even if the class is not really `Class<E>` because this method returns `Object`.
         */
        @SuppressWarnings("unchecked")
        final Class<E> codeType = (Class<E>) getClass();
        final E element = valueOf(codeType, name, null).orElse(null);
        if (element != null) {
            return element;
        }
        final Elements values = getOrCreateList(codeType);
        synchronized (values) {
            ordinal = values.size();
            values.add(this);
        }
        return this;
    }
}<|MERGE_RESOLUTION|>--- conflicted
+++ resolved
@@ -325,7 +325,6 @@
     }
 
     /**
-<<<<<<< HEAD
      * Used by {@link CodeList#valueOf(Class, Filter)} to select codes matching an arbitrary
      * criterion.
      *
@@ -449,7 +448,9 @@
                 throw new IllegalArgumentException("Cannot create code of type " + codeType.getSimpleName(), exception);
             }
         }
-=======
+    }
+
+    /**
      * Returns the given string with only the characters that are valid Unicode identifier parts.
      * In the common case where all characters are Unicode identifier parts, returns {@code name}.
      */
@@ -488,7 +489,6 @@
             candidate = toComparableName(candidate);    // May reduce the string length.
         }
         return search.equalsIgnoreCase(candidate);
->>>>>>> 04262b65
     }
 
     /**
