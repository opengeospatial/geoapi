/*
 *    GeoAPI - Java interfaces for OGC/ISO standards
 *    Copyright © 2003-2023 Open Geospatial Consortium, Inc.
 *    http://www.geoapi.org
 *
 *    Licensed under the Apache License, Version 2.0 (the "License");
 *    you may not use this file except in compliance with the License.
 *    You may obtain a copy of the License at
 *
 *        http://www.apache.org/licenses/LICENSE-2.0
 *
 *    Unless required by applicable law or agreed to in writing, software
 *    distributed under the License is distributed on an "AS IS" BASIS,
 *    WITHOUT WARRANTIES OR CONDITIONS OF ANY KIND, either express or implied.
 *    See the License for the specific language governing permissions and
 *    limitations under the License.
 */
package org.opengis.referencing.operation;

import java.util.Map;
import java.util.List;
import java.util.Optional;
import java.time.temporal.Temporal;
import org.opengis.referencing.crs.CoordinateReferenceSystem;
import org.opengis.annotation.UML;

import static org.opengis.annotation.Obligation.*;
import static org.opengis.annotation.Specification.*;


/**
 * An ordered sequence of two or more single coordinate operations.
 * The sequence of operations is constrained by the requirement that the source coordinate reference system
 * of step (<var>n</var>+1) must be the same as the target coordinate reference system of step (<var>n</var>).
 * The source coordinate reference system of the first step and the target coordinate reference system of the
 * last step are the source and target coordinate reference system associated with the concatenated operation.
 * Instead of a forward operation, an inverse operation may be used for one or more of the operation steps
 * mentioned above, if the inverse operation is uniquely defined by the forward operation.
 *
<<<<<<< HEAD
 * @author  Martin Desruisseaux (IRD)
 * @version 3.0
=======
 * <p>The concatenated coordinate operation class is primarily intended to provide a mechanism that forces
 * application software to use a preferred path to go from source to target coordinate reference system,
 * if a direct transformation between the two is not available.</p>
 *
 * @author  OGC Topic 2 (for abstract model and documentation)
 * @author  Martin Desruisseaux (IRD, Geomatys)
 * @version 4.0
>>>>>>> c8e052d6
 * @since   1.0
 *
 * @see CoordinateOperationFactory#createConcatenatedOperation(Map, CoordinateOperation[])
 */
@UML(identifier="ConcatenatedOperation", specification=ISO_19111)
public interface ConcatenatedOperation extends CoordinateOperation {
    /**
     * Returns the sequence of operations that are steps in this concatenated operation.
     * The sequence can contain {@link SingleOperation}s or {@link PassThroughOperation}s,
     * but should not contain other {@code ConcatenatedOperation}s.
     * The sequence shall contain at least two elements.
     *
<<<<<<< HEAD
     * <div class="warning"><b>Upcoming API change</b><br>
     * This method is conformant to ISO 19111:2003. But the ISO 19111:2007 revision changed the element type
     * from {@code SingleOperation} to {@link CoordinateOperation}. This change may be applied in GeoAPI 4.0.
     * This is necessary for supporting usage of {@code PassThroughOperation} with {@link ConcatenatedOperation}.
     * </div>
     *
     * @return the sequence of operations.
     */
    @UML(identifier="coordOperation", obligation=MANDATORY, specification=ISO_19111)
    List<SingleOperation> getOperations();
=======
     * @return the sequence of operation steps in this concatenated operation.
     */
    @UML(identifier="coordOperation", obligation=MANDATORY, specification=ISO_19111)
    List<? extends CoordinateOperation> getOperations();

    /**
     * Returns the <abbr>CRS</abbr> from which coordinates are changed.
     * By default, this is the source <abbr>CRS</abbr> of the first operation.
     */
    @Override
    @UML(identifier="sourceCRS", obligation=CONDITIONAL, specification=ISO_19111)
    default CoordinateReferenceSystem getSourceCRS() {
        return getOperations().get(0).getSourceCRS();
    }

    /**
     * Returns the <abbr>CRS</abbr> to which coordinates are changed.
     * By default, this is the target <abbr>CRS</abbr> of the last operation.
     */
    @Override
    @UML(identifier="targetCRS", obligation=CONDITIONAL, specification=ISO_19111)
    default CoordinateReferenceSystem getTargetCRS() {
        var operations = getOperations();
        return operations.get(operations.size() - 1).getTargetCRS();
    }

    /**
     * Returns the <abbr>CRS</abbr> to be used for interpolations in a grid.
     * By default, this is the interpolation <abbr>CRS</abbr> of the first
     * operation step in which such <abbr>CRS</abbr> is defined
     *
     * @since 3.1
     */
    @Override
    @UML(identifier="interpolationCRS", obligation=OPTIONAL, specification=ISO_19111)
    default Optional<CoordinateReferenceSystem> getInterpolationCRS() {
        for (CoordinateOperation step : getOperations()) {
            Optional<CoordinateReferenceSystem> crs = step.getInterpolationCRS();
            if (crs.isPresent()) return crs;
        }
        return Optional.empty();
    }

    /**
     * Returns the date at which source coordinate tuples are valid.
     * By default, this is the source epoch of the first operation step in which such epoch is defined.
     *
     * @since 3.1
     */
    @Override
    @UML(identifier="sourceCoordinateEpoch", obligation=CONDITIONAL, specification=ISO_19111)
    default Optional<Temporal> getSourceEpoch() {
        for (CoordinateOperation step : getOperations()) {
            Optional<Temporal> epoch = step.getSourceEpoch();
            if (epoch.isPresent()) return epoch;
        }
        return Optional.empty();
    }

    /**
     * Returns the date at which target coordinate tuples are valid.
     * By default, this is the target epoch of the last operation step in which such epoch is defined.
     *
     * @since 3.1
     */
    @Override
    @UML(identifier="targetCoordinateEpoch", obligation=CONDITIONAL, specification=ISO_19111)
    default Optional<Temporal> getTargetEpoch() {
        var operations = getOperations();
        for (int i=operations.size(); --i >= 0;) {
            CoordinateOperation step = operations.get(i);
            Optional<Temporal> epoch = step.getTargetEpoch();
            if (epoch.isPresent()) return epoch;
        }
        return Optional.empty();
    }
>>>>>>> c8e052d6
}<|MERGE_RESOLUTION|>--- conflicted
+++ resolved
@@ -37,18 +37,13 @@
  * Instead of a forward operation, an inverse operation may be used for one or more of the operation steps
  * mentioned above, if the inverse operation is uniquely defined by the forward operation.
  *
-<<<<<<< HEAD
- * @author  Martin Desruisseaux (IRD)
- * @version 3.0
-=======
  * <p>The concatenated coordinate operation class is primarily intended to provide a mechanism that forces
  * application software to use a preferred path to go from source to target coordinate reference system,
  * if a direct transformation between the two is not available.</p>
  *
  * @author  OGC Topic 2 (for abstract model and documentation)
  * @author  Martin Desruisseaux (IRD, Geomatys)
- * @version 4.0
->>>>>>> c8e052d6
+ * @version 3.1
  * @since   1.0
  *
  * @see CoordinateOperationFactory#createConcatenatedOperation(Map, CoordinateOperation[])
@@ -61,7 +56,6 @@
      * but should not contain other {@code ConcatenatedOperation}s.
      * The sequence shall contain at least two elements.
      *
-<<<<<<< HEAD
      * <div class="warning"><b>Upcoming API change</b><br>
      * This method is conformant to ISO 19111:2003. But the ISO 19111:2007 revision changed the element type
      * from {@code SingleOperation} to {@link CoordinateOperation}. This change may be applied in GeoAPI 4.0.
@@ -72,11 +66,6 @@
      */
     @UML(identifier="coordOperation", obligation=MANDATORY, specification=ISO_19111)
     List<SingleOperation> getOperations();
-=======
-     * @return the sequence of operation steps in this concatenated operation.
-     */
-    @UML(identifier="coordOperation", obligation=MANDATORY, specification=ISO_19111)
-    List<? extends CoordinateOperation> getOperations();
 
     /**
      * Returns the <abbr>CRS</abbr> from which coordinates are changed.
@@ -149,5 +138,4 @@
         }
         return Optional.empty();
     }
->>>>>>> c8e052d6
 }