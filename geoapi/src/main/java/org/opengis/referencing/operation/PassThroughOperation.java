--- conflicted
+++ resolved
@@ -40,28 +40,19 @@
  * The order of the coordinates in a coordinate tuple shall agree with the order of the coordinate system
  * axes as defined for the associated coordinate system.
  *
-<<<<<<< HEAD
  * <div class="warning"><b>Upcoming API change</b><br>
  * This interface is conformant to ISO 19111:2003. But the ISO 19111:2007 revision changed the parent
  * interface from {@code SingleOperation} to {@link CoordinateOperation}. This change may be applied
  * in GeoAPI 4.0.
  * </div>
  *
- * @author  Martin Desruisseaux (IRD)
- * @version 3.0
- * @since   1.0
- */
-@UML(identifier="CC_PassThroughOperation", specification=ISO_19111, version=2007)
-public interface PassThroughOperation extends SingleOperation {
-=======
  * @author  OGC Topic 2 (for abstract model and documentation)
  * @author  Martin Desruisseaux (IRD, Geomatys)
  * @version 4.0
  * @since   1.0
  */
 @UML(identifier="PassThroughOperation", specification=ISO_19111)
-public interface PassThroughOperation extends CoordinateOperation {
->>>>>>> c8e052d6
+public interface PassThroughOperation extends SingleOperation {
     /**
      * Returns the operation to apply on the subset of a coordinate tuple.
      *
