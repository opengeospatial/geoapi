/*
 *    GeoAPI - Java interfaces for OGC/ISO standards
 *    Copyright © 2004-2023 Open Geospatial Consortium, Inc.
 *    http://www.geoapi.org
 *
 *    Licensed under the Apache License, Version 2.0 (the "License");
 *    you may not use this file except in compliance with the License.
 *    You may obtain a copy of the License at
 *
 *        http://www.apache.org/licenses/LICENSE-2.0
 *
 *    Unless required by applicable law or agreed to in writing, software
 *    distributed under the License is distributed on an "AS IS" BASIS,
 *    WITHOUT WARRANTIES OR CONDITIONS OF ANY KIND, either express or implied.
 *    See the License for the specific language governing permissions and
 *    limitations under the License.
 */
package org.opengis.referencing.operation;

import org.opengis.annotation.UML;

import static org.opengis.annotation.Obligation.*;
import static org.opengis.annotation.Specification.*;


/**
 * A pass-through operation specifies that a subset of a coordinate tuple is subject to a specific
 * coordinate operation.
 *
 * <div class="warning"><b>Upcoming API change</b><br>
 * This interface is conformant to ISO 19111:2003. But the ISO 19111:2007 revision changed the parent
 * interface from {@code SingleOperation} to {@link CoordinateOperation}. This change may be applied
 * in GeoAPI 4.0.
 * </div>
 *
 * @author  Martin Desruisseaux (IRD)
 * @version 3.0
 * @since   1.0
 */
<<<<<<< HEAD
@UML(identifier="CC_PassThroughOperation", specification=ISO_19111)
public interface PassThroughOperation extends SingleOperation {
=======
@UML(identifier="CC_PassThroughOperation", specification=ISO_19111, version=2007)
public interface PassThroughOperation extends CoordinateOperation {
>>>>>>> 5339fd99
    /**
     * Returns the operation to apply on the subset of a coordinate tuple.
     *
     * <div class="warning"><b>Upcoming API change</b><br>
     * This method is conformant to ISO 19111:2003. But the ISO 19111:2007 revision changed the type from
     * {@code SingleOperation} to {@link CoordinateOperation}. This change may be applied in GeoAPI 4.0.
     * This is necessary for supporting usage of {@code PassThroughOperation} with {@link ConcatenatedOperation}.
     * </div>
     *
     * @return the operation to apply on the subset of a coordinate tuple.
     */
    @UML(identifier="coordOperation", obligation=MANDATORY, specification=ISO_19111)
    SingleOperation getOperation();

    /**
     * Returns the ordered sequence of positive integers defining the positions in a source
     * coordinate tuple of the coordinates affected by this pass-through operation.
     *
     * @return Zero-based indices of the modified source coordinates.
     */
    @UML(identifier="modifiedCoordinate", obligation=MANDATORY, specification=ISO_19111)
    int[] getModifiedCoordinates();
}<|MERGE_RESOLUTION|>--- conflicted
+++ resolved
@@ -37,13 +37,8 @@
  * @version 3.0
  * @since   1.0
  */
-<<<<<<< HEAD
-@UML(identifier="CC_PassThroughOperation", specification=ISO_19111)
+@UML(identifier="CC_PassThroughOperation", specification=ISO_19111, version=2007)
 public interface PassThroughOperation extends SingleOperation {
-=======
-@UML(identifier="CC_PassThroughOperation", specification=ISO_19111, version=2007)
-public interface PassThroughOperation extends CoordinateOperation {
->>>>>>> 5339fd99
     /**
      * Returns the operation to apply on the subset of a coordinate tuple.
      *
