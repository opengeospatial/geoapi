/*
 *    GeoAPI - Java interfaces for OGC/ISO standards
 *    Copyright © 2004-2024 Open Geospatial Consortium, Inc.
 *    http://www.geoapi.org
 *
 *    Licensed under the Apache License, Version 2.0 (the "License");
 *    you may not use this file except in compliance with the License.
 *    You may obtain a copy of the License at
 *
 *        http://www.apache.org/licenses/LICENSE-2.0
 *
 *    Unless required by applicable law or agreed to in writing, software
 *    distributed under the License is distributed on an "AS IS" BASIS,
 *    WITHOUT WARRANTIES OR CONDITIONS OF ANY KIND, either express or implied.
 *    See the License for the specific language governing permissions and
 *    limitations under the License.
 */
package org.opengis.referencing.operation;

import java.util.Map;

import org.opengis.annotation.UML;
import org.opengis.util.GenericName;
import org.opengis.util.InternationalString;
import org.opengis.util.FactoryException;
import org.opengis.util.UnimplementedServiceException;
import org.opengis.referencing.IdentifiedObject;
import org.opengis.referencing.ObjectDomain;
import org.opengis.referencing.ObjectFactory;
import org.opengis.referencing.cs.CartesianCS;
import org.opengis.referencing.cs.CoordinateSystem;
import org.opengis.referencing.crs.CoordinateReferenceSystem;
import org.opengis.referencing.crs.GeographicCRS;
import org.opengis.referencing.crs.CRSFactory;
import org.opengis.referencing.datum.GeodeticDatum;
import org.opengis.parameter.ParameterValueGroup;
import org.opengis.parameter.ParameterDescriptorGroup;
import org.opengis.metadata.Identifier;
import org.opengis.metadata.quality.PositionalAccuracy;

import static org.opengis.annotation.Specification.*;


/**
 * Creates coordinate operations from parameter values. {@code CoordinateOperationFactory}
 * allows applications to make {@linkplain CoordinateOperation coordinate operations}
 * that cannot be created by a {@link CoordinateOperationAuthorityFactory}.
 * This factory is very flexible, whereas the authority factory is easier to use.
 *
 * <h2>Metadata</h2>
 * All factory methods expect metadata as <i>key</i>-<i>value</i> pairs in a {@code Map<String,?>} argument,
 * followed by one or more arguments of specific types. As a general rule, the {@code Map<String,?>} argument
 * contains metadata having no incidence on the numerical results of coordinate operations,
 * while changes in the other arguments can cause changes in the numerical results.
 * The standard keys for the {@code Map<String,?>} argument are listed in the {@link ObjectFactory} interface.
 * The following table lists the additional properties for coordinate operation definitions,
 * together with a reminder of some properties defined in {@code ObjectFactory}:
 *
 * <table class="ogc">
 *   <caption>Keys for standard properties</caption>
 *   <tr>
 *     <th>Key</th>
 *     <th>Value type</th>
 *     <th>Value returned by</th>
 *   </tr><tr>
 *     <td>{@value org.opengis.referencing.operation.CoordinateOperation#OPERATION_VERSION_KEY}</td>
 *     <td>{@link String}</td>
 *     <td>{@link CoordinateOperation#getOperationVersion()}</td>
 *   </tr><tr>
 *     <td>{@value org.opengis.referencing.operation.CoordinateOperation#COORDINATE_OPERATION_ACCURACY_KEY}</td>
 *     <td>{@link PositionalAccuracy}</td>
 *     <td>{@link CoordinateOperation#getCoordinateOperationAccuracy()}</td>
 *   </tr><tr>
 *     <th colspan="3" class="hsep">Defined in parent interface (reminder)</th>
 *   </tr><tr>
 *     <td>{@value org.opengis.referencing.IdentifiedObject#NAME_KEY}</td>
 *     <td>{@link Identifier}</td>
 *     <td>{@link IdentifiedObject#getName()}</td>
 *   </tr><tr>
 *     <td>{@value org.opengis.referencing.IdentifiedObject#ALIAS_KEY}</td>
 *     <td><code>{@linkplain GenericName}[]</code></td>
 *     <td>{@link IdentifiedObject#getAlias()}</td>
 *   </tr><tr>
 *     <td>{@value org.opengis.referencing.IdentifiedObject#IDENTIFIERS_KEY}</td>
 *     <td><code>{@linkplain Identifier}[]</code></td>
 *     <td>{@link IdentifiedObject#getIdentifiers()}</td>
 *   </tr><tr>
 *     <td>{@value org.opengis.referencing.IdentifiedObject#DOMAINS_KEY}</td>
 *     <td><code>{@linkplain ObjectDomain}[]</code></td>
 *     <td>{@link IdentifiedObject#getDomains()}</td>
 *   </tr><tr>
 *     <td>{@value org.opengis.referencing.IdentifiedObject#REMARKS_KEY}</td>
 *     <td>{@link InternationalString}</td>
 *     <td>{@link IdentifiedObject#getRemarks()}</td>
 *   </tr>
 * </table>
 *
 * <h2>Default methods</h2>
 * All {@code create(…)} methods in this interface are optional.
 * If a method is not overridden by the implementer,
 * the default is to throw an {@link UnimplementedServiceException}
 * with a message saying that the type or service is not supported.
 *
 * @author  Martin Desruisseaux (IRD, Geomatys)
 * @version 3.1
 * @since   1.0
 */
@UML(identifier="CT_CoordinateTransformationFactory", specification=OGC_01009)
public interface CoordinateOperationFactory extends ObjectFactory {
    /**
<<<<<<< HEAD
     * Returns an operation for conversion or transformation between two coordinate reference systems.
     *
     * <ul>
     *   <li>If an operation exists, it is returned.</li>
     *   <li>If more than one operation exists, the default is returned.</li>
     *   <li>If no operation exists, then the exception is thrown.</li>
     * </ul>
     *
     * Implementations may try to query an authority factory first,
     * and compute the operation next if no operation from
     * {@code source} to {@code target} code was explicitly defined by the authority.
     *
     * @param  sourceCRS  input coordinate reference system.
     * @param  targetCRS  output coordinate reference system.
     * @return a coordinate operation from {@code sourceCRS} to {@code targetCRS}.
     * @throws OperationNotFoundException if no operation path was found from {@code sourceCRS}
     *         to {@code targetCRS}.
     * @throws FactoryException if the operation creation failed for some other reason.
     *
     * @deprecated Moved to {@link RegisterOperations#findCoordinateOperations(CoordinateReferenceSystem,
     * CoordinateReferenceSystem) RegisterOperations}. The latter is defined by the ISO 19111:2019 standard.
     * Another reason is that this method requires the use of a geodetic registry.
     */
    @Deprecated(since = "3.1")
    @UML(identifier="createFromCoordinateSystems", specification=OGC_01009)
    default CoordinateOperation createOperation(CoordinateReferenceSystem sourceCRS,
                                                CoordinateReferenceSystem targetCRS) throws FactoryException
    {
        throw new UnimplementedServiceException("Cannot infer coordinate operations between a pair of CRSs.");
    }

    /**
     * Returns an operation using a particular method for conversion or transformation
     * between two coordinate reference systems.
     *
     * <ul>
     *   <li>If the operation exists on the implementation, then it is returned.</li>
     *   <li>If the operation does not exist on the implementation, then the implementation
     *       has the option of inferring the operation from the argument objects.</li>
     *   <li>If for whatever reason the specified operation will not be returned, then
     *       the exception is thrown.</li>
     * </ul>
     *
     * <b>Example:</b> A transformation between two {@linkplain GeographicCRS geographic CRS} using
     * different {@linkplain GeodeticDatum datum} requires a <i>datum shift</i>.
     * Many methods exist for this purpose, including interpolations in a grid,
     * a scale/rotation/translation in geocentric coordinates or the Molodenski approximation.
     * When invoking {@code createOperation(…)} without operation method,
     * this factory may select by default the transformation specified by the authority.
     * When invoking {@code createOperation(…)} with an operation method,
     * user can force usage of Molodenski approximation for instance.
     *
     * @param  sourceCRS  input coordinate reference system.
     * @param  targetCRS  output coordinate reference system.
     * @param  method     the algorithmic method for conversion or transformation.
     * @return a coordinate operation from {@code sourceCRS} to {@code targetCRS}.
     * @throws OperationNotFoundException if no operation path was found from {@code sourceCRS}
     *         to {@code targetCRS}.
     * @throws FactoryException if the operation creation failed for some other reason.
     *
     * @departure extension
     *   This method has been added at user request, in order to specify the desired
     *   transformation path when many are available.
     *
     * @deprecated Replaced by {@link RegisterOperations#findCoordinateOperations(CoordinateReferenceSystem,
     * CoordinateReferenceSystem) RegisterOperations}. The latter is defined by the ISO 19111:2019 standard.
     * Another reason is that this method requires the use of a geodetic registry.
     */
    @Deprecated(since = "3.1")
    default CoordinateOperation createOperation(CoordinateReferenceSystem sourceCRS,
                                                CoordinateReferenceSystem targetCRS,
                                                OperationMethod           method) throws FactoryException
    {
        throw new UnimplementedServiceException("Cannot infer coordinate operations between a pair of CRSs.");
    }

    /**
     * Creates a concatenated operation from a sequence of operations.
     * The source coordinate reference system of the first step and the target coordinate reference system of the
     * last step are the source and target coordinate reference system associated with the concatenated operation.
     *
     * @param  properties  name and other properties to give to the new object.
     *         Available properties are {@linkplain ObjectFactory listed there}.
     * @param  operations  the sequence of operations.
     * @return the concatenated operation.
     * @throws FactoryException if the object creation failed.
     *
     * @departure extension
     *   This method has been added because OGC 01-009 does not define a factory
     *   method for creating concatenated operations.
     */
    default CoordinateOperation createConcatenatedOperation(Map<String, ?> properties,
            CoordinateOperation... operations) throws FactoryException
    {
        throw new UnimplementedServiceException(this, ConcatenatedOperation.class);
    }

    /**
=======
>>>>>>> 8cc86e44
     * Creates a defining conversion from a set of properties. Defining conversions have no
     * {@linkplain Conversion#getSourceCRS() source} and {@linkplain Conversion#getTargetCRS() target CRS},
     * and do not need to have a {@linkplain Conversion#getMathTransform() math transform}.
     * Their sole purpose is to be given as an argument to {@linkplain CRSFactory#createDerivedCRS
     * derived CRS} and {@linkplain CRSFactory#createProjectedCRS projected CRS} constructors.
     *
     * <p>Some available properties are {@linkplain ObjectFactory listed there}.</p>
     *
     * @param  properties  set of properties. Shall contain at least {@code "name"}.
     * @param  method      the operation method.
     * @param  parameters  the parameter values. A default set of parameters can be obtained by
     *         {@code method.getParameters().createValue()} and modified before to be given to this constructor.
     * @return the defining conversion.
     * @throws FactoryException if the object creation failed.
     *
     * @see CRSFactory#createProjectedCRS(Map, GeographicCRS, Conversion, CartesianCS)
     * @see CRSFactory#createDerivedCRS(Map, CoordinateReferenceSystem, Conversion, CoordinateSystem)
     *
     * @departure extension
     *   The <i>defining conversion</i> concept appears in ISO 19111 specification without formalization in UML diagrams.
     *   A constructor for this concept is added in GeoAPI for allowing the creation of {@code ProjectedCRS} instances.
     */
    default Conversion createDefiningConversion(Map<String,?>       properties,
                                                OperationMethod     method,
                                                ParameterValueGroup parameters) throws FactoryException
    {
        throw new UnimplementedServiceException(this, Conversion.class);
    }

    /**
     * Creates an operation method from a set of properties and a descriptor group.
     * This factory method allows the creation of arbitrary {@code OperationMethod} instances.
     * Some available properties are {@linkplain ObjectFactory listed there}.
     * Additionally, the following properties should be accepted by this constructor:
     *
     * <table class="ogc">
     *   <caption>Keys for additional standard properties</caption>
     *   <tr>
     *     <th>Property name</th>
     *     <th>Value type</th>
     *     <th>Returned by</th>
     *   </tr><tr>
     *     <td>{@value org.opengis.referencing.operation.OperationMethod#FORMULA_KEY}</td>
     *     <td>{@link Formula}</td>
     *     <td>{@link OperationMethod#getFormula()}</td>
     *   </tr>
     * </table>
     *
     * Note that implementations may have a build-in list of predefined operation methods.
     * For obtaining a build-in instance, see {@link MathTransformFactory} instead.
     *
     * @param  properties  set of properties. Shall contain at least {@code "name"}.
     * @param  parameters  a description of the parameters for the operation method.
     * @return the operation method.
     * @throws FactoryException if the object creation failed.
     *
     * @departure extension
     *   This method has been added because OGC 01-009 does not define a factory
     *   method for creating operation methods.
     *
     * @since 3.1
     */
    default OperationMethod createOperationMethod(Map<String,?> properties,
                ParameterDescriptorGroup parameters) throws FactoryException
    {
        throw new UnimplementedServiceException(this, OperationMethod.class);
    }

    /**
     * Creates an ordered sequence of two or more single coordinate operations.
     * The sequence of operations is constrained by the requirement that the source coordinate reference system
     * of step (<var>n</var>+1) must be the same as the target coordinate reference system of step (<var>n</var>).
     * The source coordinate reference system of the first step and the target coordinate reference system of the
     * last step are the source and target coordinate reference system associated with the concatenated operation.
     *
     * <p>As an exception to the above-cited constraint, a step can swap its source and target <abbr>CRS</abbr>.
     * In such case, the effectively executed operation will be the inverse of that step. The {@code sourceCRS}
     * and {@code targetCRS} arguments of this method are needed for detecting whether such swapping occurred
     * in the first step or in the last step. Those optional arguments can be {@code null} if the caller did
     * not swapped any <abbr>CRS</abbr>.</p>
     *
     * @param  properties  name and other properties to give to the new object.
     *                     Available properties are {@linkplain ObjectFactory listed there}.
     * @param  sourceCRS   the source <abbr>CRS</abbr>, or {@code null} for the source of the first step.
     * @param  targetCRS   the target <abbr>CRS</abbr>, or {@code null} for the target of the last effective step.
     * @param  operations  the sequence of operations. Should contain at least two operations.
     * @return the concatenated operation created from the given arguments.
     * @throws FactoryException if the object creation failed.
     *
     * @since 3.1
     */
    default CoordinateOperation createConcatenatedOperation(
            Map<String,?> properties,
            CoordinateReferenceSystem sourceCRS,
            CoordinateReferenceSystem targetCRS,
            CoordinateOperation... operations) throws FactoryException
    {
        throw new UnimplementedServiceException(this, ConcatenatedOperation.class);
    }
}<|MERGE_RESOLUTION|>--- conflicted
+++ resolved
@@ -108,7 +108,6 @@
 @UML(identifier="CT_CoordinateTransformationFactory", specification=OGC_01009)
 public interface CoordinateOperationFactory extends ObjectFactory {
     /**
-<<<<<<< HEAD
      * Returns an operation for conversion or transformation between two coordinate reference systems.
      *
      * <ul>
@@ -190,6 +189,10 @@
      * The source coordinate reference system of the first step and the target coordinate reference system of the
      * last step are the source and target coordinate reference system associated with the concatenated operation.
      *
+     * @deprecated Replaced by {@linkplain #createConcatenatedOperation(Map, CoordinateReferenceSystem,
+     * CoordinateReferenceSystem, CoordinateOperation...) a method with explicit CRS arguments} because
+     * of potential swapping of source/target <abbr>CRS</abbr>.
+     *
      * @param  properties  name and other properties to give to the new object.
      *         Available properties are {@linkplain ObjectFactory listed there}.
      * @param  operations  the sequence of operations.
@@ -200,15 +203,14 @@
      *   This method has been added because OGC 01-009 does not define a factory
      *   method for creating concatenated operations.
      */
+    @Deprecated(since = "3.1")
     default CoordinateOperation createConcatenatedOperation(Map<String, ?> properties,
             CoordinateOperation... operations) throws FactoryException
     {
-        throw new UnimplementedServiceException(this, ConcatenatedOperation.class);
-    }
-
-    /**
-=======
->>>>>>> 8cc86e44
+        return createConcatenatedOperation(properties, null, null, operations);
+    }
+
+    /**
      * Creates a defining conversion from a set of properties. Defining conversions have no
      * {@linkplain Conversion#getSourceCRS() source} and {@linkplain Conversion#getTargetCRS() target CRS},
      * and do not need to have a {@linkplain Conversion#getMathTransform() math transform}.
