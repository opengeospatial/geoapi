--- conflicted
+++ resolved
@@ -108,21 +108,17 @@
     }
 
     /**
-     * Creates a geocentric <abbr>CRS</abbr> from a spherical coordinate system.
-     * At least one of the {@code datum} and {@code datumEnsemble} arguments shall be non-null.
-     * If both are non-null, then {@code datum} <em>shall</em> be a member of the datum ensemble.
-     *
-     * @param  properties  name and other properties to give to the new object.
-     *         Available properties are {@linkplain ObjectFactory listed there}.
-     * @param  datum  geodetic reference frame, or {@code null} if the CRS is associated only to a datum ensemble.
-     * @param  datumEnsemble  collection of reference frames which for low accuracy requirements may be considered
-     *         to be insignificantly different from each other, or {@code null} if there is no such ensemble.
+     * Creates a geocentric coordinate reference system from a spherical coordinate system.
+     *
+     * @param  properties  name and other properties to give to the new object.
+     *         Available properties are {@linkplain ObjectFactory listed there}.
+     * @param  datum  geodetic reference frame to use in created CRS.
      * @param  cs  the spherical coordinate system for the created CRS.
      * @return the coordinate reference system for the given properties.
      * @throws FactoryException if the object creation failed.
      *
      * @deprecated The {@code GeocentricCRS} type has been removed since ISO 19111:2007.
-     * Use {@link #createGeodeticCRS(Map, GeodeticDatum, SphericalCS)} instead.
+     * Use {@link #createGeodeticCRS(Map, GeodeticDatum, DatumEnsembe, SphericalCS)} instead.
      */
     @Deprecated(since = "3.1")
     default GeocentricCRS createGeocentricCRS(Map<String,?> properties,
@@ -133,11 +129,15 @@
     }
 
     /**
-     * Creates a geocentric coordinate reference system from a spherical coordinate system.
-     *
-     * @param  properties  name and other properties to give to the new object.
-     *         Available properties are {@linkplain ObjectFactory listed there}.
-     * @param  datum  geodetic reference frame to use in created CRS.
+     * Creates a geocentric <abbr>CRS</abbr> from a spherical coordinate system.
+     * At least one of the {@code datum} and {@code datumEnsemble} arguments shall be non-null.
+     * If both are non-null, then {@code datum} <em>shall</em> be a member of the datum ensemble.
+     *
+     * @param  properties  name and other properties to give to the new object.
+     *         Available properties are {@linkplain ObjectFactory listed there}.
+     * @param  datum  geodetic reference frame, or {@code null} if the CRS is associated only to a datum ensemble.
+     * @param  datumEnsemble  collection of reference frames which for low accuracy requirements may be considered
+     *         to be insignificantly different from each other, or {@code null} if there is no such ensemble.
      * @param  cs  the spherical coordinate system for the created CRS.
      * @return the coordinate reference system for the given properties.
      * @throws FactoryException if the object creation failed.
@@ -152,21 +152,17 @@
     }
 
     /**
-     * Creates a geocentric <abbr>CRS</abbr> from a Cartesian coordinate system.
-     * At least one of the {@code datum} and {@code datumEnsemble} arguments shall be non-null.
-     * If both are non-null, then {@code datum} <em>shall</em> be a member of the datum ensemble.
-     *
-     * @param  properties  name and other properties to give to the new object.
-     *         Available properties are {@linkplain ObjectFactory listed there}.
-     * @param  datum  geodetic reference frame, or {@code null} if the CRS is associated only to a datum ensemble.
-     * @param  datumEnsemble  collection of reference frames which for low accuracy requirements may be considered
-     *         to be insignificantly different from each other, or {@code null} if there is no such ensemble.
+     * Creates a geocentric coordinate reference system from a Cartesian coordinate system.
+     *
+     * @param  properties  name and other properties to give to the new object.
+     *         Available properties are {@linkplain ObjectFactory listed there}.
+     * @param  datum  geodetic reference frame to use in created CRS.
      * @param  cs  the Cartesian coordinate system for the created CRS.
      * @return the coordinate reference system for the given properties.
      * @throws FactoryException if the object creation failed.
      *
      * @deprecated The {@code GeocentricCRS} type has been removed since ISO 19111:2007.
-     * Use {@link #createGeodeticCRS(Map, GeodeticDatum, CartesianCS)} instead.
+     * Use {@link #createGeodeticCRS(Map, GeodeticDatum, DatumEnsemble, CartesianCS)} instead.
      */
     @Deprecated(since = "3.1")
     default GeocentricCRS createGeocentricCRS(Map<String,?> properties,
@@ -177,11 +173,15 @@
     }
 
     /**
-     * Creates a geocentric coordinate reference system from a Cartesian coordinate system.
-     *
-     * @param  properties  name and other properties to give to the new object.
-     *         Available properties are {@linkplain ObjectFactory listed there}.
-     * @param  datum  geodetic reference frame to use in created CRS.
+     * Creates a geocentric <abbr>CRS</abbr> from a Cartesian coordinate system.
+     * At least one of the {@code datum} and {@code datumEnsemble} arguments shall be non-null.
+     * If both are non-null, then {@code datum} <em>shall</em> be a member of the datum ensemble.
+     *
+     * @param  properties  name and other properties to give to the new object.
+     *         Available properties are {@linkplain ObjectFactory listed there}.
+     * @param  datum  geodetic reference frame, or {@code null} if the CRS is associated only to a datum ensemble.
+     * @param  datumEnsemble  collection of reference frames which for low accuracy requirements may be considered
+     *         to be insignificantly different from each other, or {@code null} if there is no such ensemble.
      * @param  cs  the Cartesian coordinate system for the created CRS.
      * @return the coordinate reference system for the given properties.
      * @throws FactoryException if the object creation failed.
@@ -348,7 +348,6 @@
     }
 
     /**
-<<<<<<< HEAD
      * Creates an image coordinate reference system.
      *
      * @param  properties  name and other properties to give to the new object.
@@ -369,8 +368,6 @@
     }
 
     /**
-     * Creates a derived coordinate reference system.
-=======
      * Creates a compound <abbr>CRS</abbr> from an ordered sequence of components.
      *
      * @param  properties  name and other properties to give to the new object.
@@ -388,7 +385,6 @@
 
     /**
      * Creates a derived <abbr>CRS</abbr>.
->>>>>>> e5dddea3
      * The {@code conversionFromBase} argument shall contain the {@linkplain Conversion#getParameterValues()
      * parameter values} required for the conversion. It may or may not contain the corresponding
      * “{@linkplain Conversion#getMathTransform() base to derived}” transform, at user's choice.
