--- conflicted
+++ resolved
@@ -99,15 +99,9 @@
      *
      * @return means of communication with person(s) and organization(s) associated with the process step.
      */
-<<<<<<< HEAD
     @UML(identifier="processor", obligation=OPTIONAL, specification=ISO_19115, version=2003)
     default Collection<? extends ResponsibleParty> getProcessors() {
-        return Collections.emptyList();
-=======
-    @UML(identifier="processor", obligation=OPTIONAL, specification=ISO_19115)
-    default Collection<? extends Responsibility> getProcessors() {
         return List.of();
->>>>>>> 0d2c695d
     }
 
     /**
