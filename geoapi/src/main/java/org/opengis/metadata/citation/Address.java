--- conflicted
+++ resolved
@@ -54,13 +54,8 @@
      * @todo https://github.com/opengeospatial/geoapi/issues/34
      */
     @UML(identifier="deliveryPoint", obligation=OPTIONAL, specification=ISO_19115)
-<<<<<<< HEAD
     default Collection<String> getDeliveryPoints() {
-        return Collections.emptyList();
-=======
-    default Collection<? extends InternationalString> getDeliveryPoints() {
         return List.of();
->>>>>>> 0d2c695d
     }
 
     /**
