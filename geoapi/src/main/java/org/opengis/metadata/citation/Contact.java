/*
 *    GeoAPI - Java interfaces for OGC/ISO standards
 *    Copyright © 2004-2024 Open Geospatial Consortium, Inc.
 *    http://www.geoapi.org
 *
 *    Licensed under the Apache License, Version 2.0 (the "License");
 *    you may not use this file except in compliance with the License.
 *    You may obtain a copy of the License at
 *
 *        http://www.apache.org/licenses/LICENSE-2.0
 *
 *    Unless required by applicable law or agreed to in writing, software
 *    distributed under the License is distributed on an "AS IS" BASIS,
 *    WITHOUT WARRANTIES OR CONDITIONS OF ANY KIND, either express or implied.
 *    See the License for the specific language governing permissions and
 *    limitations under the License.
 */
package org.opengis.metadata.citation;

import java.util.List;
import java.util.Collection;
import java.util.Iterator;
import org.opengis.util.InternationalString;
import org.opengis.annotation.UML;
import org.opengis.annotation.Classifier;
import org.opengis.annotation.Stereotype;

import static org.opengis.annotation.Obligation.*;
import static org.opengis.annotation.Specification.*;


/**
 * Information required to enable contact with the responsible person and/or organization.
 *
 * @author  Martin Desruisseaux (IRD)
 * @author  Rémi Maréchal (Geomatys)
 * @version 3.1
 * @since   1.0
 */
@Classifier(Stereotype.DATATYPE)
@UML(identifier="CI_Contact", specification=ISO_19115)
public interface Contact {
    /**
     * Telephone numbers at which the organization or individual may be contacted.
     * Returns an empty collection if none.
     *
     * @return telephone numbers at which the organization or individual may be contacted.
     *
     * @since 3.1
     */
    @UML(identifier="phone", obligation=OPTIONAL, specification=ISO_19115)
    default Collection<? extends Telephone> getPhones() {
        return List.of();
    }

    /**
     * Telephone numbers at which the organization or individual may be contacted.
     * Returns {@code null} if none.
     *
     * @return telephone numbers at which the organization or individual may be contacted,
     *         or {@code null}.
     *
     * @deprecated As of ISO 19115:2014, replaced by {@link #getPhones()}.
     */
    @Deprecated(since="3.1")
    default Telephone getPhone() {
        Iterator<? extends Telephone> it = getPhones().iterator();
        return it.hasNext() ? it.next() : null;
    }

    /**
     * Physical and email addresses at which the organization or individual may be contacted.
     * Returns an empty collection if none.
     *
     * @return physical and email addresses at which the organization or individual may be contacted.
     *
     * @since 3.1
     */
    @UML(identifier="address", obligation=OPTIONAL, specification=ISO_19115)
    default Collection<? extends Address> getAddresses() {
        return List.of();
    }

    /**
     * Physical and email address at which the organization or individual may be contacted.
     * Returns {@code null} if none.
     *
     * @return physical and email address at which the organization or individual may be contacted,
     *         or {@code null}.
     *
     * @deprecated As of ISO 19115:2014, replaced by {@link #getAddresses()}.
     */
    @Deprecated(since="3.1")
    default Address getAddress() {
        Iterator<? extends Address> it = getAddresses().iterator();
        return it.hasNext() ? it.next() : null;
    }

    /**
     * On-line information that can be used to contact the individual or organization.
     * Returns an empty collection if none.
     *
     * @return on-line information that can be used to contact the individual or organization.
     *
     * @since 3.1
     */
    @UML(identifier="onlineResource", obligation=OPTIONAL, specification=ISO_19115)
    default Collection<? extends OnlineResource> getOnlineResources() {
        return List.of();
    }

    /**
     * On-line information that can be used to contact the individual or organization.
     * Returns {@code null} if none.
     *
     * @return on-line information that can be used to contact the individual or organization,
     *         or {@code null}.
     *
     * @deprecated As of ISO 19115:2014, replaced by {@link #getOnlineResources()}.
     */
    @Deprecated(since="3.1")
    default OnlineResource getOnlineResource() {
        Iterator<? extends OnlineResource> it = getOnlineResources().iterator();
        return it.hasNext() ? it.next() : null;
    }

    /**
     * Time period (including time zone) when individuals can contact the organization or individual.
     * Returns {@code null} if none.
     *
     * <div class="warning"><b>Upcoming API change — multiplicity</b><br>
     * As of ISO 19115:2014, this singleton has been replaced by a collection.
     * This change may be applied in GeoAPI 4.0.
     * </div>
     *
     * @return time period when individuals can contact the organization or individual.
     */
    @UML(identifier="hoursOfService", obligation=OPTIONAL, specification=ISO_19115)
<<<<<<< HEAD
    default InternationalString getHoursOfService() {
        return null;
=======
    default Collection<? extends InternationalString> getHoursOfService() {
        return List.of();
>>>>>>> 0d2c695d
    }

    /**
     * Supplemental instructions on how or when to contact the individual or organization.
     * Returns {@code null} if none.
     *
     * @return supplemental instructions on how or when to contact the individual or organization,
     *         or {@code null} if none.
     */
    @UML(identifier="contactInstructions", obligation=OPTIONAL, specification=ISO_19115)
    default InternationalString getContactInstructions() {
        return null;
    }

    /**
     * Type of the contact.
     * Returns {@code null} if none.
     *
     * @return type of the contact, or {@code null} if none.
     *
     * @since 3.1
     */
    @UML(identifier="contactType", obligation=OPTIONAL, specification=ISO_19115)
    default InternationalString getContactType() {
        return null;
    }
}<|MERGE_RESOLUTION|>--- conflicted
+++ resolved
@@ -136,13 +136,8 @@
      * @return time period when individuals can contact the organization or individual.
      */
     @UML(identifier="hoursOfService", obligation=OPTIONAL, specification=ISO_19115)
-<<<<<<< HEAD
     default InternationalString getHoursOfService() {
         return null;
-=======
-    default Collection<? extends InternationalString> getHoursOfService() {
-        return List.of();
->>>>>>> 0d2c695d
     }
 
     /**
