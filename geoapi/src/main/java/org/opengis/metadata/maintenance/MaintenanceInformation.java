--- conflicted
+++ resolved
@@ -173,14 +173,8 @@
      * @return means of communicating with person(s) and organization(s) with responsibility
      *         for maintaining the resource.
      */
-<<<<<<< HEAD
     @UML(identifier="contact", obligation=OPTIONAL, specification=ISO_19115, version=2003)
     default Collection<? extends ResponsibleParty> getContacts() {
-        return Collections.emptyList();
-=======
-    @UML(identifier="contact", obligation=OPTIONAL, specification=ISO_19115)
-    default Collection<? extends Responsibility> getContacts() {
         return List.of();
->>>>>>> 0d2c695d
     }
 }