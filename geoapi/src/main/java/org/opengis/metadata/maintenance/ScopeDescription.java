/*
 *    GeoAPI - Java interfaces for OGC/ISO standards
 *    Copyright © 2004-2024 Open Geospatial Consortium, Inc.
 *    http://www.geoapi.org
 *
 *    Licensed under the Apache License, Version 2.0 (the "License");
 *    you may not use this file except in compliance with the License.
 *    You may obtain a copy of the License at
 *
 *        http://www.apache.org/licenses/LICENSE-2.0
 *
 *    Unless required by applicable law or agreed to in writing, software
 *    distributed under the License is distributed on an "AS IS" BASIS,
 *    WITHOUT WARRANTIES OR CONDITIONS OF ANY KIND, either express or implied.
 *    See the License for the specific language governing permissions and
 *    limitations under the License.
 */
package org.opengis.metadata.maintenance;

import java.util.Set;
import org.opengis.annotation.UML;
import org.opengis.annotation.Classifier;
import org.opengis.annotation.Stereotype;
import org.opengis.feature.type.AttributeType;
import org.opengis.feature.type.FeatureType;

import static org.opengis.annotation.Obligation.*;
import static org.opengis.annotation.Specification.*;


/**
 * Description of the class of information covered by the information.
 * Exactly one of the {@code attributes}, {@code features}, {@code featureInstances},
 * {@code attributeInstances}, {@code dataset} and {@code other} properties shall be provided.
 *
 * @author  Martin Desruisseaux (IRD)
 * @author  Cory Horner (Refractions Research)
 * @version 3.1
 * @since   2.0
 */
@Classifier(Stereotype.UNION)
@UML(identifier="MD_ScopeDescription", specification=ISO_19115)
public interface ScopeDescription {
    /**
     * Dataset to which the information applies.
     *
     * <div class="note"><b>Example:</b>
     * if a geographic data provider is generating vector mapping for the administrative areas
     * and if the data were processed in the same way, then the provider could record the bulk
     * of initial data at {@link ScopeCode#DATASET} level with a
     * <q>Administrative area A, B &amp; C</q> description.
     * </div>
     *
     * @return dataset to which the information applies, or {@code null}.
     *
     * @condition {@code features}, {@code attributes}, {@code featureInstances},
     *            {@code attributeInstances} and {@code other} not provided.
     *
     * @see ScopeCode#DATASET
     */
    @UML(identifier="dataset", obligation=CONDITIONAL, specification=ISO_19115)
    default String getDataset() {
        return null;
    }

    /**
     * Feature types to which the information applies.
     *
     * <div class="note"><b>Example:</b>
     * if an administrative area performs a complete re-survey of the road network,
     * the change can be recorded at {@link ScopeCode#FEATURE_TYPE} level with a
     * <q>Administrative area A — Road network</q> description.
     * </div>
     *
     * <div class="warning"><b>Upcoming API change</b><br>
     * As of ISO 19115:2014, the type become {@link Set<? extends CharSequence>}.
     * This change may be applied in GeoAPI 4.0.
     * </div>
     *
     * @return feature types to which the information applies.
     *
     * @condition {@code attributes}, {@code featureInstances}, {@code attributeInstances},
     *            {@code dataset} and {@code other} not provided.
     *
     * @see ScopeCode#FEATURE_TYPE
     */
<<<<<<< HEAD
    @UML(identifier="features", obligation=CONDITIONAL, specification=ISO_19115, version=2003)
    default Set<? extends FeatureType> getFeatures() {
        return Collections.emptySet();
=======
    @UML(identifier="features", obligation=CONDITIONAL, specification=ISO_19115)
    default Set<? extends CharSequence> getFeatures() {
        return Set.of();
>>>>>>> 0d2c695d
    }

    /**
     * Attribute types to which the information applies.
     *
     * <div class="note"><b>Example:</b>
     * if an administrative area detects an anomaly in all overhead clearance of the road survey,
     * the correction can be recorded at {@link ScopeCode#ATTRIBUTE_TYPE} level with a
     * <q>Administrative area A — Overhead clearance</q> description.
     * </div>
     *
     * <div class="warning"><b>Upcoming API change</b><br>
     * As of ISO 19115:2014, the type become {@link Set<? extends CharSequence>}.
     * This change may be applied in GeoAPI 4.0.
     * </div>
     *
     * @return attribute types to which the information applies.
     *
     * @condition {@code features}, {@code featureInstances}, {@code attributeInstances},
     *            {@code dataset} and {@code other} not provided.
     *
     * @see ScopeCode#ATTRIBUTE_TYPE
     */
<<<<<<< HEAD
    @UML(identifier="attributes", obligation=CONDITIONAL, specification=ISO_19115, version=2003)
    default Set<? extends AttributeType> getAttributes() {
        return Collections.emptySet();
=======
    @UML(identifier="attributes", obligation=CONDITIONAL, specification=ISO_19115)
    default Set<? extends CharSequence> getAttributes() {
        return Set.of();
>>>>>>> 0d2c695d
    }

    /**
     * Feature instances to which the information applies.
     *
     * <div class="note"><b>Example:</b>
     * if a new bridge is constructed in a road network,
     * the change can be recorded at {@link ScopeCode#FEATURE} level with a
     * <q>Administrative area A — New bridge</q> description.
     * </div>
     *
     * <div class="warning"><b>Upcoming API change</b><br>
     * As of ISO 19115:2014, the type become {@link Set<? extends CharSequence>}.
     * This change may be applied in GeoAPI 4.0.
     * </div>
     *
     * @return feature instances to which the information applies.
     *
     * @condition {@code features}, {@code attributes}, {@code attributeInstances},
     *            {@code dataset} and {@code other} not provided.
     *
     * @see ScopeCode#FEATURE
     */
<<<<<<< HEAD
    @UML(identifier="featureInstances", obligation=CONDITIONAL, specification=ISO_19115, version=2003)
    default Set<? extends FeatureType> getFeatureInstances() {
        return Collections.emptySet();
=======
    @UML(identifier="featureInstances", obligation=CONDITIONAL, specification=ISO_19115)
    default Set<? extends CharSequence> getFeatureInstances() {
        return Set.of();
>>>>>>> 0d2c695d
    }

    /**
     * Attribute instances to which the information applies.
     *
     * <div class="note"><b>Example:</b>
     * if the overhead clearance of a new bridge was wrongly recorded,
     * the correction can be recorded at {@link ScopeCode#ATTRIBUTE} level with a
     * <q>Administrative area A — New bridge — Overhead clearance</q> description.
     * </div>
     *
     * <div class="warning"><b>Upcoming API change</b><br>
     * As of ISO 19115:2014, the type become {@link Set<? extends CharSequence>}.
     * This change may be applied in GeoAPI 4.0.
     * </div>
     *
     * @return attribute instances to which the information applies.
     *
     * @condition {@code features}, {@code attributes}, {@code featureInstances},
     *            {@code dataset} and {@code other} not provided.
     *
     * @see ScopeCode#ATTRIBUTE
     */
<<<<<<< HEAD
    @UML(identifier="attributeInstances", obligation=CONDITIONAL, specification=ISO_19115, version=2003)
    default Set<? extends AttributeType> getAttributeInstances() {
        return Collections.emptySet();
=======
    @UML(identifier="attributeInstances", obligation=CONDITIONAL, specification=ISO_19115)
    default Set<? extends CharSequence> getAttributeInstances() {
        return Set.of();
>>>>>>> 0d2c695d
    }

    /**
     * Class of information that does not fall into the other categories to which the information applies.
     *
     * <div class="warning"><b>Upcoming API change — internationalization</b><br>
     * The return type will be changed from {@code String} to {@code InternationalString} in GeoAPI 4.0.
     * </div>
     *
     * @return class of information that does not fall into the other categories, or {@code null}.
     *
     * @condition {@code features}, {@code attributes}, {@code featureInstances},
     *            {@code attributeInstances} and {@code dataset} not provided.
     */
    @UML(identifier="other", obligation=CONDITIONAL, specification=ISO_19115)
    default String getOther() {
        return null;
    }
}<|MERGE_RESOLUTION|>--- conflicted
+++ resolved
@@ -84,15 +84,9 @@
      *
      * @see ScopeCode#FEATURE_TYPE
      */
-<<<<<<< HEAD
     @UML(identifier="features", obligation=CONDITIONAL, specification=ISO_19115, version=2003)
     default Set<? extends FeatureType> getFeatures() {
-        return Collections.emptySet();
-=======
-    @UML(identifier="features", obligation=CONDITIONAL, specification=ISO_19115)
-    default Set<? extends CharSequence> getFeatures() {
         return Set.of();
->>>>>>> 0d2c695d
     }
 
     /**
@@ -116,15 +110,9 @@
      *
      * @see ScopeCode#ATTRIBUTE_TYPE
      */
-<<<<<<< HEAD
     @UML(identifier="attributes", obligation=CONDITIONAL, specification=ISO_19115, version=2003)
     default Set<? extends AttributeType> getAttributes() {
-        return Collections.emptySet();
-=======
-    @UML(identifier="attributes", obligation=CONDITIONAL, specification=ISO_19115)
-    default Set<? extends CharSequence> getAttributes() {
         return Set.of();
->>>>>>> 0d2c695d
     }
 
     /**
@@ -148,15 +136,9 @@
      *
      * @see ScopeCode#FEATURE
      */
-<<<<<<< HEAD
     @UML(identifier="featureInstances", obligation=CONDITIONAL, specification=ISO_19115, version=2003)
     default Set<? extends FeatureType> getFeatureInstances() {
-        return Collections.emptySet();
-=======
-    @UML(identifier="featureInstances", obligation=CONDITIONAL, specification=ISO_19115)
-    default Set<? extends CharSequence> getFeatureInstances() {
         return Set.of();
->>>>>>> 0d2c695d
     }
 
     /**
@@ -180,15 +162,9 @@
      *
      * @see ScopeCode#ATTRIBUTE
      */
-<<<<<<< HEAD
     @UML(identifier="attributeInstances", obligation=CONDITIONAL, specification=ISO_19115, version=2003)
     default Set<? extends AttributeType> getAttributeInstances() {
-        return Collections.emptySet();
-=======
-    @UML(identifier="attributeInstances", obligation=CONDITIONAL, specification=ISO_19115)
-    default Set<? extends CharSequence> getAttributeInstances() {
         return Set.of();
->>>>>>> 0d2c695d
     }
 
     /**
