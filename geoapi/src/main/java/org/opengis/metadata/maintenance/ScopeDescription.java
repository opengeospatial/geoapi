/*
 *    GeoAPI - Java interfaces for OGC/ISO standards
 *    http://www.geoapi.org
 *
 *    Copyright (C) 2004-2019 Open Geospatial Consortium, Inc.
 *    All Rights Reserved. http://www.opengeospatial.org/ogc/legal
 *
 *    Permission to use, copy, and modify this software and its documentation, with
 *    or without modification, for any purpose and without fee or royalty is hereby
 *    granted, provided that you include the following on ALL copies of the software
 *    and documentation or portions thereof, including modifications, that you make:
 *
 *    1. The full text of this NOTICE in a location viewable to users of the
 *       redistributed or derivative work.
 *    2. Notice of any changes or modifications to the OGC files, including the
 *       date changes were made.
 *
 *    THIS SOFTWARE AND DOCUMENTATION IS PROVIDED "AS IS," AND COPYRIGHT HOLDERS MAKE
 *    NO REPRESENTATIONS OR WARRANTIES, EXPRESS OR IMPLIED, INCLUDING BUT NOT LIMITED
 *    TO, WARRANTIES OF MERCHANTABILITY OR FITNESS FOR ANY PARTICULAR PURPOSE OR THAT
 *    THE USE OF THE SOFTWARE OR DOCUMENTATION WILL NOT INFRINGE ANY THIRD PARTY
 *    PATENTS, COPYRIGHTS, TRADEMARKS OR OTHER RIGHTS.
 *
 *    COPYRIGHT HOLDERS WILL NOT BE LIABLE FOR ANY DIRECT, INDIRECT, SPECIAL OR
 *    CONSEQUENTIAL DAMAGES ARISING OUT OF ANY USE OF THE SOFTWARE OR DOCUMENTATION.
 *
 *    The name and trademarks of copyright holders may NOT be used in advertising or
 *    publicity pertaining to the software without specific, written prior permission.
 *    Title to copyright in this software and any associated documentation will at all
 *    times remain with copyright holders.
 */
package org.opengis.metadata.maintenance;

import java.util.Set;
import java.util.Collections;
import org.opengis.annotation.UML;
import org.opengis.annotation.Classifier;
import org.opengis.annotation.Stereotype;
import org.opengis.feature.type.AttributeType;
import org.opengis.feature.type.FeatureType;

import static org.opengis.annotation.Obligation.*;
import static org.opengis.annotation.Specification.*;


/**
 * Description of the class of information covered by the information.
 * Exactly one of the {@code attributes}, {@code features}, {@code featureInstances},
 * {@code attributeInstances}, {@code dataset} and {@code other} properties shall be provided.
 *
 * @author  Martin Desruisseaux (IRD)
 * @author  Cory Horner (Refractions Research)
 * @version 3.1
 * @since   2.0
 */
@Classifier(Stereotype.UNION)
@UML(identifier="MD_ScopeDescription", specification=ISO_19115)
public interface ScopeDescription {
    /**
     * Dataset to which the information applies.
     *
     * <div class="note"><b>Example:</b>
     * If a geographic data provider is generating vector mapping for the administrative areas
     * and if the data were processed in the same way, then the provider could record the bulk
     * of initial data at {@link ScopeCode#DATASET} level with a
     * “<cite>Administrative area A, B &amp; C</cite>” description.
     * </div>
     *
     * @return dataset to which the information applies, or {@code null}.
     *
     * @condition {@code features}, {@code attributes}, {@code featureInstances},
     *            {@code attributeInstances} and {@code other} not provided.
     *
     * @see ScopeCode#DATASET
     */
    @UML(identifier="dataset", obligation=CONDITIONAL, specification=ISO_19115)
    default String getDataset() {
        return null;
    }

    /**
     * Feature types to which the information applies.
     *
     * <div class="note"><b>Example:</b>
     * If an administrative area performs a complete re-survey of the road network,
     * the change can be recorded at {@link ScopeCode#FEATURE_TYPE} level with a
     * “<cite>Administrative area A — Road network</cite>” description.
     * </div>
     *
     * <div class="warning"><b>Upcoming API change</b><br>
     * As of ISO 19115:2014, the type become {@link Set<? extends CharSequence>}.
     * This change may be applied in GeoAPI 4.0.
     * </div>
     *
     * @return feature types to which the information applies.
     *
     * @condition {@code attributes}, {@code featureInstances}, {@code attributeInstances},
     *            {@code dataset} and {@code other} not provided.
     *
     * @see ScopeCode#FEATURE_TYPE
     */
<<<<<<< HEAD
    @UML(identifier="features", obligation=CONDITIONAL, specification=ISO_19115, version=2003)
    Set<? extends FeatureType> getFeatures();
=======
    @UML(identifier="features", obligation=CONDITIONAL, specification=ISO_19115)
    default Set<? extends CharSequence> getFeatures() {
        return Collections.emptySet();
    }
>>>>>>> 2352ff21

    /**
     * Attribute types to which the information applies.
     *
     * <div class="note"><b>Example:</b>
     * If an administrative area detects an anomaly in all overhead clearance of the road survey,
     * the correction can be recorded at {@link ScopeCode#ATTRIBUTE_TYPE} level with a
     * “<cite>Administrative area A — Overhead clearance</cite>” description.
     * </div>
     *
     * <div class="warning"><b>Upcoming API change</b><br>
     * As of ISO 19115:2014, the type become {@link Set<? extends CharSequence>}.
     * This change may be applied in GeoAPI 4.0.
     * </div>
     *
     * @return attribute types to which the information applies.
     *
     * @condition {@code features}, {@code featureInstances}, {@code attributeInstances},
     *            {@code dataset} and {@code other} not provided.
     *
     * @see ScopeCode#ATTRIBUTE_TYPE
     */
<<<<<<< HEAD
    @UML(identifier="attributes", obligation=CONDITIONAL, specification=ISO_19115, version=2003)
    Set<? extends AttributeType> getAttributes();
=======
    @UML(identifier="attributes", obligation=CONDITIONAL, specification=ISO_19115)
    default Set<? extends CharSequence> getAttributes() {
        return Collections.emptySet();
    }
>>>>>>> 2352ff21

    /**
     * Feature instances to which the information applies.
     *
     * <div class="note"><b>Example:</b>
     * If a new bridge is constructed in a road network,
     * the change can be recorded at {@link ScopeCode#FEATURE} level with a
     * “<cite>Administrative area A — New bridge</cite>” description.
     * </div>
     *
     * <div class="warning"><b>Upcoming API change</b><br>
     * As of ISO 19115:2014, the type become {@link Set<? extends CharSequence>}.
     * This change may be applied in GeoAPI 4.0.
     * </div>
     *
     * @return feature instances to which the information applies.
     *
     * @condition {@code features}, {@code attributes}, {@code attributeInstances},
     *            {@code dataset} and {@code other} not provided.
     *
     * @see ScopeCode#FEATURE
     */
<<<<<<< HEAD
    @UML(identifier="featureInstances", obligation=CONDITIONAL, specification=ISO_19115, version=2003)
    Set<? extends FeatureType> getFeatureInstances();
=======
    @UML(identifier="featureInstances", obligation=CONDITIONAL, specification=ISO_19115)
    default Set<? extends CharSequence> getFeatureInstances() {
        return Collections.emptySet();
    }
>>>>>>> 2352ff21

    /**
     * Attribute instances to which the information applies.
     *
     * <div class="note"><b>Example:</b>
     * If the overhead clearance of a new bridge was wrongly recorded,
     * the correction can be recorded at {@link ScopeCode#ATTRIBUTE} level with a
     * “<cite>Administrative area A — New bridge — Overhead clearance</cite>” description.
     * </div>
     *
     * <div class="warning"><b>Upcoming API change</b><br>
     * As of ISO 19115:2014, the type become {@link Set<? extends CharSequence>}.
     * This change may be applied in GeoAPI 4.0.
     * </div>
     *
     * @return attribute instances to which the information applies.
     *
     * @condition {@code features}, {@code attributes}, {@code featureInstances},
     *            {@code dataset} and {@code other} not provided.
     *
     * @see ScopeCode#ATTRIBUTE
     */
<<<<<<< HEAD
    @UML(identifier="attributeInstances", obligation=CONDITIONAL, specification=ISO_19115, version=2003)
    Set<? extends AttributeType> getAttributeInstances();
=======
    @UML(identifier="attributeInstances", obligation=CONDITIONAL, specification=ISO_19115)
    default Set<? extends CharSequence> getAttributeInstances() {
        return Collections.emptySet();
    }
>>>>>>> 2352ff21

    /**
     * Class of information that does not fall into the other categories to which the information applies.
     *
     * <div class="warning"><b>Upcoming API change — internationalization</b><br>
     * The return type will be changed from {@code String} to {@code InternationalString} in GeoAPI 4.0.
     * </div>
     *
     * @return class of information that does not fall into the other categories, or {@code null}.
     *
     * @condition {@code features}, {@code attributes}, {@code featureInstances},
     *            {@code attributeInstances} and {@code dataset} not provided.
     */
    @UML(identifier="other", obligation=CONDITIONAL, specification=ISO_19115)
<<<<<<< HEAD
    String getOther();
=======
    default InternationalString getOther() {
        return null;
    }
>>>>>>> 2352ff21
}<|MERGE_RESOLUTION|>--- conflicted
+++ resolved
@@ -99,15 +99,10 @@
      *
      * @see ScopeCode#FEATURE_TYPE
      */
-<<<<<<< HEAD
     @UML(identifier="features", obligation=CONDITIONAL, specification=ISO_19115, version=2003)
-    Set<? extends FeatureType> getFeatures();
-=======
-    @UML(identifier="features", obligation=CONDITIONAL, specification=ISO_19115)
-    default Set<? extends CharSequence> getFeatures() {
-        return Collections.emptySet();
-    }
->>>>>>> 2352ff21
+    default Set<? extends FeatureType> getFeatures() {
+        return Collections.emptySet();
+    }
 
     /**
      * Attribute types to which the information applies.
@@ -130,15 +125,10 @@
      *
      * @see ScopeCode#ATTRIBUTE_TYPE
      */
-<<<<<<< HEAD
     @UML(identifier="attributes", obligation=CONDITIONAL, specification=ISO_19115, version=2003)
-    Set<? extends AttributeType> getAttributes();
-=======
-    @UML(identifier="attributes", obligation=CONDITIONAL, specification=ISO_19115)
-    default Set<? extends CharSequence> getAttributes() {
-        return Collections.emptySet();
-    }
->>>>>>> 2352ff21
+    default Set<? extends AttributeType> getAttributes() {
+        return Collections.emptySet();
+    }
 
     /**
      * Feature instances to which the information applies.
@@ -161,15 +151,10 @@
      *
      * @see ScopeCode#FEATURE
      */
-<<<<<<< HEAD
     @UML(identifier="featureInstances", obligation=CONDITIONAL, specification=ISO_19115, version=2003)
-    Set<? extends FeatureType> getFeatureInstances();
-=======
-    @UML(identifier="featureInstances", obligation=CONDITIONAL, specification=ISO_19115)
-    default Set<? extends CharSequence> getFeatureInstances() {
-        return Collections.emptySet();
-    }
->>>>>>> 2352ff21
+    default Set<? extends FeatureType> getFeatureInstances() {
+        return Collections.emptySet();
+    }
 
     /**
      * Attribute instances to which the information applies.
@@ -192,15 +177,10 @@
      *
      * @see ScopeCode#ATTRIBUTE
      */
-<<<<<<< HEAD
     @UML(identifier="attributeInstances", obligation=CONDITIONAL, specification=ISO_19115, version=2003)
-    Set<? extends AttributeType> getAttributeInstances();
-=======
-    @UML(identifier="attributeInstances", obligation=CONDITIONAL, specification=ISO_19115)
-    default Set<? extends CharSequence> getAttributeInstances() {
-        return Collections.emptySet();
-    }
->>>>>>> 2352ff21
+    default Set<? extends AttributeType> getAttributeInstances() {
+        return Collections.emptySet();
+    }
 
     /**
      * Class of information that does not fall into the other categories to which the information applies.
@@ -215,11 +195,7 @@
      *            {@code attributeInstances} and {@code dataset} not provided.
      */
     @UML(identifier="other", obligation=CONDITIONAL, specification=ISO_19115)
-<<<<<<< HEAD
-    String getOther();
-=======
-    default InternationalString getOther() {
+    default String getOther() {
         return null;
     }
->>>>>>> 2352ff21
 }