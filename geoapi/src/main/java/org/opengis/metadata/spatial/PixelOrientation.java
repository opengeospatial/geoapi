/*
 *    GeoAPI - Java interfaces for OGC/ISO standards
 *    Copyright © 2004-2024 Open Geospatial Consortium, Inc.
 *    http://www.geoapi.org
 *
 *    Licensed under the Apache License, Version 2.0 (the "License");
 *    you may not use this file except in compliance with the License.
 *    You may obtain a copy of the License at
 *
 *        http://www.apache.org/licenses/LICENSE-2.0
 *
 *    Unless required by applicable law or agreed to in writing, software
 *    distributed under the License is distributed on an "AS IS" BASIS,
 *    WITHOUT WARRANTIES OR CONDITIONS OF ANY KIND, either express or implied.
 *    See the License for the specific language governing permissions and
 *    limitations under the License.
 */
package org.opengis.metadata.spatial;

<<<<<<< HEAD

import org.opengis.util.CodeList;
=======
import java.util.Optional;
>>>>>>> a07e9651
import org.opengis.annotation.UML;
import org.opengis.geoapi.internal.Vocabulary;

import static org.opengis.annotation.Obligation.*;
import static org.opengis.annotation.Specification.*;


/**
 * Point in a pixel corresponding to the Earth location of the pixel.
 * This code-list assumes a two-dimensional case.
 *
 * <div class="warning"><b>Upcoming API change — enumeration</b><br>
 * According ISO 19115, {@code PixelOrientation} shall be an enumeration, not a code list.
 * This class may be changed to a Java {@code enum} in GeoAPI 4.0.
 * See <a href="http://jira.codehaus.org/browse/GEO-199">GEO-199</a> for more information.
 * </div>
 *
 * @author  Martin Desruisseaux (IRD)
 * @version 3.1
 * @since   2.0
 */
@Vocabulary(capacity=5)
@UML(identifier="MD_PixelOrientationCode", specification=ISO_19115)
public final class PixelOrientation extends CodeList<PixelOrientation> {
    /**
     * Serial number for compatibility with different versions.
     */
    private static final long serialVersionUID = 7885677198357949308L;

    /**
     * Point in a pixel corresponding to the Earth location of the pixel.
     */
    @UML(identifier="center", obligation=CONDITIONAL, specification=ISO_19115)
    public static final PixelOrientation CENTER = new PixelOrientation("CENTER");

    /**
     * The corner in the pixel closest to the origin of the SRS.
     * If two are at the same distance from the origin, the one with the smallest <var>x</var>-value.
     */
    @UML(identifier="lowerLeft", obligation=CONDITIONAL, specification=ISO_19115)
    public static final PixelOrientation LOWER_LEFT = new PixelOrientation("LOWER_LEFT");

    /**
     * Next corner counterclockwise from the {@linkplain #LOWER_LEFT lower left}.
     */
    @UML(identifier="lowerRight", obligation=CONDITIONAL, specification=ISO_19115)
    public static final PixelOrientation LOWER_RIGHT = new PixelOrientation("LOWER_RIGHT");

    /**
     * Next corner counterclockwise from the {@linkplain #LOWER_RIGHT lower right}.
     */
    @UML(identifier="upperRight", obligation=CONDITIONAL, specification=ISO_19115)
    public static final PixelOrientation UPPER_RIGHT = new PixelOrientation("UPPER_RIGHT");

    /**
     * Next corner counterclockwise from the {@linkplain #UPPER_RIGHT upper right}.
     */
    @UML(identifier="upperLeft", obligation=CONDITIONAL, specification=ISO_19115)
    public static final PixelOrientation UPPER_LEFT = new PixelOrientation("UPPER_LEFT");

    /**
     * Constructs an element of the given name.
     *
     * @param name  the name of the new element. This name shall not be in use by an other element of this type.
     */
    private PixelOrientation(final String name) {
        super(name);
    }

    /**
<<<<<<< HEAD
     * Returns the list of {@code PixelOrientation}s.
     *
     * @return the list of codes declared in the current JVM.
     */
    public static PixelOrientation[] values() {
        return values(PixelOrientation.class);
    }

    /**
     * Returns the list of codes of the same kind than this code list element.
     * Invoking this method is equivalent to invoking {@link #values()}, except that
     * this method can be invoked on an instance of the parent {@code CodeList} class.
     *
     * @return all code {@linkplain #values() values} for this code list.
     */
    @Override
    public PixelOrientation[] family() {
        return values();
=======
     * Returns the UML identifier for this enumeration constant.
     *
     * @since 3.1
     */
    @Override
    public Optional<String> identifier() {
        return Optional.ofNullable(identifier);
>>>>>>> a07e9651
    }

    /**
     * Returns the pixel orientation that matches the given string, or returns a new one if none match it.
     * This methods returns the first instance (in declaration order) for which the {@linkplain #name() name}
     * is {@linkplain String#equalsIgnoreCase(String) equals, ignoring case}, to the given name.
     * If no existing instance is found, then a new one is created for the given name.
     *
     * @param  code  the name of the code to fetch or to create.
     * @return a code matching the given name.
     */
    public static PixelOrientation valueOf(String code) {
        return valueOf(PixelOrientation.class, code, PixelOrientation::new).get();
    }
}<|MERGE_RESOLUTION|>--- conflicted
+++ resolved
@@ -17,12 +17,7 @@
  */
 package org.opengis.metadata.spatial;
 
-<<<<<<< HEAD
-
 import org.opengis.util.CodeList;
-=======
-import java.util.Optional;
->>>>>>> a07e9651
 import org.opengis.annotation.UML;
 import org.opengis.geoapi.internal.Vocabulary;
 
@@ -93,7 +88,6 @@
     }
 
     /**
-<<<<<<< HEAD
      * Returns the list of {@code PixelOrientation}s.
      *
      * @return the list of codes declared in the current JVM.
@@ -112,15 +106,6 @@
     @Override
     public PixelOrientation[] family() {
         return values();
-=======
-     * Returns the UML identifier for this enumeration constant.
-     *
-     * @since 3.1
-     */
-    @Override
-    public Optional<String> identifier() {
-        return Optional.ofNullable(identifier);
->>>>>>> a07e9651
     }
 
     /**
