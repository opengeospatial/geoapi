--- conflicted
+++ resolved
@@ -94,13 +94,8 @@
      * @return recognition of those who contributed to the resource.
      */
     @UML(identifier="credit", obligation=OPTIONAL, specification=ISO_19115)
-<<<<<<< HEAD
     default Collection<String> getCredits() {
-        return Collections.emptyList();
-=======
-    default Collection<? extends InternationalString> getCredits() {
-        return List.of();
->>>>>>> 0d2c695d
+        return List.of();
     }
 
     /**
@@ -126,16 +121,10 @@
      *
      * @see org.opengis.metadata.Metadata#getContacts()
      */
-<<<<<<< HEAD
     @Profile(level=CORE)
     @UML(identifier="pointOfContact", obligation=OPTIONAL, specification=ISO_19115, version=2003)
     default Collection<? extends ResponsibleParty> getPointOfContacts() {
-        return Collections.emptyList();
-=======
-    @UML(identifier="pointOfContact", obligation=OPTIONAL, specification=ISO_19115)
-    default Collection<? extends Responsibility> getPointOfContacts() {
-        return List.of();
->>>>>>> 0d2c695d
+        return List.of();
     }
 
     /**
