/*
 *    GeoAPI - Java interfaces for OGC/ISO standards
 *    Copyright © 2004-2023 Open Geospatial Consortium, Inc.
 *    http://www.geoapi.org
 *
 *    Licensed under the Apache License, Version 2.0 (the "License");
 *    you may not use this file except in compliance with the License.
 *    You may obtain a copy of the License at
 *
 *        http://www.apache.org/licenses/LICENSE-2.0
 *
 *    Unless required by applicable law or agreed to in writing, software
 *    distributed under the License is distributed on an "AS IS" BASIS,
 *    WITHOUT WARRANTIES OR CONDITIONS OF ANY KIND, either express or implied.
 *    See the License for the specific language governing permissions and
 *    limitations under the License.
 */
package org.opengis.metadata.identification;

import java.util.Date;
import java.util.Set;
import java.util.List;
import java.util.Collection;
import org.opengis.util.InternationalString;
import org.opengis.temporal.TemporalPrimitive;
import org.opengis.metadata.citation.Citation;
import org.opengis.metadata.citation.Responsibility;
import org.opengis.metadata.citation.ResponsibleParty;
import org.opengis.geoapi.internal.Legacy;
import org.opengis.annotation.UML;

import static org.opengis.annotation.Obligation.*;
import static org.opengis.annotation.Specification.*;


/**
 * Brief description of ways in which the resource(s) is/are currently or has been used.
 *
 * @author  Martin Desruisseaux (IRD)
 * @author  Rémi Maréchal (Geomatys)
 * @version 3.1
 * @since   2.0
 */
@UML(identifier="MD_Usage", specification=ISO_19115)
public interface Usage {
    /**
     * Brief description of the resource and/or resource series usage.
     *
     * @return description of the resource usage.
     */
    @UML(identifier="specificUsage", obligation=MANDATORY, specification=ISO_19115)
    InternationalString getSpecificUsage();

    /**
     * Date and time of the first use or range of uses of the resource and/or resource series.
     *
     * @return date of the first use of the resource, or {@code null}.
     *
     * @deprecated Replaced by {@link #getUsageDates()} as of ISO 19115:2014.
     */
    @Deprecated(since="3.1")
    default Date getUsageDate() {
        for (TemporalPrimitive t : getUsageDates()) {
            Date p = Legacy.toDate(t);
            if (p != null) {
                return p;
            }
        }
        return null;
    }

    /**
     * Date and time of the first use or range of uses of the resource and/or resource series.
     *
     * @return date of the first use of the resource.
     *
     * @since 3.1
     */
    @UML(identifier="usageDateTime", obligation=OPTIONAL, specification=ISO_19115)
    default Collection<? extends TemporalPrimitive> getUsageDates() {
        return Set.of();
    }

    /**
     * Applications, determined by the user for which the resource and/or resource series is not suitable.
     *
     * @return applications for which the resource and/or resource series is not suitable, or {@code null}.
     */
    @UML(identifier="userDeterminedLimitations", obligation=OPTIONAL, specification=ISO_19115)
    default InternationalString getUserDeterminedLimitations() {
        return null;
    }

    /**
     * Identification of and means of communicating with person(s) and organization(s) using the resource(s).
     * Returns an empty collection if none.
     *
     * <div class="warning"><b>Upcoming API change — generalization</b><br>
     * As of ISO 19115:2014, {@code ResponsibleParty} is replaced by the {@link Responsibility} parent interface.
     * This change may be applied in GeoAPI 4.0.
     * </div>
     *
     * @return means of communicating with person(s) and organization(s) using the resource(s).
     */
    @UML(identifier="userContactInfo", obligation=OPTIONAL, specification=ISO_19115)
<<<<<<< HEAD
    default Collection<? extends ResponsibleParty> getUserContactInfo() {
        return Collections.emptyList();
=======
    default Collection<? extends Responsibility> getUserContactInfo() {
        return List.of();
>>>>>>> 0d2c695d
    }

    /**
     * Responses to the user-determined limitations.
     *
     * <div class="note"><b>Example:</b>
     * this has been fixed in version <var>x</var>.
     * </div>
     *
     * @return responses to the user-determined limitations.
     *
     * @since 3.1
     */
    @UML(identifier="response", obligation=OPTIONAL, specification=ISO_19115)
    default Collection<? extends InternationalString> getResponses() {
        return List.of();
    }

    /**
     * Publications that describe usage of data.
     *
     * @return publications that describe usage of data.
     *
     * @since 3.1
     */
    @UML(identifier="additionalDocumentation", obligation=OPTIONAL, specification=ISO_19115)
    default Collection<? extends Citation> getAdditionalDocumentation() {
        return List.of();
    }

    /**
     * Citations of a description of known issues associated with the resource
     * along with proposed solutions if available.
     *
     * @return citations of a description of known issues associated with the resource.
     *
     * @since 3.1
     */
    @UML(identifier="identifiedIssues", obligation=OPTIONAL, specification=ISO_19115)
    default Collection<? extends Citation> getIdentifiedIssues() {
        return List.of();
    }
}<|MERGE_RESOLUTION|>--- conflicted
+++ resolved
@@ -102,14 +102,9 @@
      *
      * @return means of communicating with person(s) and organization(s) using the resource(s).
      */
-    @UML(identifier="userContactInfo", obligation=OPTIONAL, specification=ISO_19115)
-<<<<<<< HEAD
+    @UML(identifier="userContactInfo", obligation=OPTIONAL, specification=ISO_19115, version=2003)
     default Collection<? extends ResponsibleParty> getUserContactInfo() {
-        return Collections.emptyList();
-=======
-    default Collection<? extends Responsibility> getUserContactInfo() {
         return List.of();
->>>>>>> 0d2c695d
     }
 
     /**
