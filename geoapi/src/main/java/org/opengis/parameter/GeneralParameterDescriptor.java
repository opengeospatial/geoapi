--- conflicted
+++ resolved
@@ -157,18 +157,11 @@
      *   </tr>
      * </table>
      *
-<<<<<<< HEAD
-     * Some implementations may allow the {@code Identifier} to be casted to {@link MemberName}.
-     * Alternatively, the member type can also be specified in the {@linkplain #getAlias() aliases} list.
-     * </div>
-     *
      * <div class="warning"><b>Upcoming API change — generalization</b><br>
      * As of ISO 19115:2014, {@code ReferenceIdentifier} has been merged with its {@link Identifier} parent interface.
      * Consequently this method return type will be changed to {@code Identifier} in GeoAPI 4.0.
      * </div>
      *
-=======
->>>>>>> 84ea33bd
      * @return the name, as used by the service or operation for this parameter.
      */
     @Override
