--- conflicted
+++ resolved
@@ -373,11 +373,8 @@
             org.opengis.referencing.cs          .RangeMeaning                 .class,
             org.opengis.referencing.datum       .PixelInCell                  .class,
             org.opengis.referencing.datum       .RealizationMethod            .class,
-<<<<<<< HEAD
             org.opengis.referencing.datum       .VerticalDatumType            .class,
-=======
             org.opengis.temporal                .IndeterminateValue           .class,
->>>>>>> 2c16f9a1
             org.opengis.filter                  .ComparisonOperatorName       .class,
             org.opengis.filter                  .SpatialOperatorName          .class,
             org.opengis.filter                  .DistanceOperatorName         .class,
