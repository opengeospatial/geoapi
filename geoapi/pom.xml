--- conflicted
+++ resolved
@@ -166,8 +166,6 @@
     </plugins>
   </build>
 
-<<<<<<< HEAD
-=======
   <dependencies>
     <dependency>
       <groupId>tech.uom</groupId>
@@ -176,44 +174,4 @@
     </dependency>
   </dependencies>
 
-
-
-  <!-- ========================
-           Run Python tests
-       ======================== -->
-  <profiles>
-    <profile>
-      <id>python</id>
-      <build>
-        <plugins>
-          <plugin>
-            <groupId>org.codehaus.mojo</groupId>
-            <artifactId>exec-maven-plugin</artifactId>
-            <executions>
-              <execution>
-                <goals>
-                  <goal>exec</goal>
-                </goals>
-                <phase>test</phase>
-              </execution>
-            </executions>
-            <configuration>
-              <executable>python3</executable>
-              <workingDirectory>${project.basedir}/src/test/python</workingDirectory>
-              <environmentVariables>
-                <PYTHONPATH>${project.basedir}/src/main/python</PYTHONPATH>
-              </environmentVariables>
-              <arguments>
-                <argument>-m</argument>
-                <argument>unittest</argument>
-                <argument>discover</argument>
-              </arguments>
-            </configuration>
-          </plugin>
-        </plugins>
-      </build>
-    </profile>
-  </profiles>
-
->>>>>>> c8e052d6
 </project>