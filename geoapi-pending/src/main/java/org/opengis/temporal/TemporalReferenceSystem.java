--- conflicted
+++ resolved
@@ -18,11 +18,7 @@
 package org.opengis.temporal;
 
 import org.opengis.metadata.Identifier;
-<<<<<<< HEAD
-import org.opengis.metadata.extent.Extent;
 import org.opengis.referencing.ReferenceIdentifier;
-=======
->>>>>>> ae7a832b
 import org.opengis.referencing.ReferenceSystem;
 import org.opengis.annotation.UML;
 
@@ -54,29 +50,5 @@
      */
     @Override
     @UML(identifier="name", obligation=MANDATORY, specification=ISO_19108)
-<<<<<<< HEAD
     ReferenceIdentifier getName();
-
-    /**
-     * Returns the space and time within which the reference system is applicable.
-     * The return type allows for describing both spatial and temporal extent.
-     * This attribute shall be used whenever an application schema includes
-     * {@link TemporalPosition}s referenced to a reference system which has a valid extent
-     * that is less than the extent of a data set containing such values.
-     *
-     * <p>Please note this is very similar to ReferenceSystem.getValidArea() from ISO 19115.</p>
-     *
-     * @return the space and time within which the reference system is applicable.
-     *
-     * @deprecated Replaced by {@link #getDomains()} as of ISO 19111:2019.
-     */
-    @Override
-    @Deprecated(since = "3.1")
-    @UML(identifier="DomainOfValidity", obligation=MANDATORY, specification=ISO_19108)
-    default Extent getDomainOfValidity() {
-        return ReferenceSystem.super.getDomainOfValidity();
-    }
-=======
-    Identifier getName();
->>>>>>> ae7a832b
 }