--- conflicted
+++ resolved
@@ -5,7 +5,6 @@
 
          Build specification only:      mvn pre-site -N
          Build development snapshot:    mvn clean install
-         Build with GDAL tests:         mvn install -DskipNativeLibraryTests=false
          Publish a release:             mvn clean install deploy -Pgeoapi-release
      ============================================================================================= -->
 
@@ -569,12 +568,6 @@
     <module>geoapi-pending</module>
     <module>geoapi-conformance</module>
     <module>geoapi-examples</module>
-<<<<<<< HEAD
-    <module>geoapi-gdal</module>
-    <module>geoapi-netcdf</module>
-=======
-    <module>geoapi-java-python</module>
->>>>>>> 0ebb29ce
     <module>tools</module>
   </modules>
 </project>