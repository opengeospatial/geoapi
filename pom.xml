--- conflicted
+++ resolved
@@ -252,8 +252,6 @@
 
 
 
-<<<<<<< HEAD
-=======
     <!-- ====================================================
              Configuration checks, then build
          ==================================================== -->
@@ -268,7 +266,7 @@
             <configuration>
               <rules>
                 <requireJavaVersion>
-                  <version>1.7</version>
+                  <version>9</version>
                 </requireJavaVersion>
                 <dependencyConvergence/>
               </rules>
@@ -282,11 +280,9 @@
 
 
 
->>>>>>> 4bab9d11
       <!-- ====================================================
                Compilation
            ==================================================== -->
-    <plugins>
       <plugin>
         <groupId>org.apache.maven.plugins</groupId>
         <artifactId>maven-source-plugin</artifactId>
@@ -631,22 +627,6 @@
 
 
   <!-- ====================================================
-           Temporary repositoy for Maven plugin snapshots
-       ==================================================== -->
-  <pluginRepositories>
-    <pluginRepository>
-      <id>apache.snapshots</id>
-      <name>Apache Snapshot Repository</name>
-      <url>http://repository.apache.org/snapshots</url>
-      <releases>
-        <enabled>false</enabled>
-      </releases>
-    </pluginRepository>
-  </pluginRepositories>
-
-
-
-  <!-- ====================================================
            Deployment to public servers
        ==================================================== -->
   <distributionManagement>
