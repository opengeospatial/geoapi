--- conflicted
+++ resolved
@@ -104,66 +104,6 @@
     <maven.compiler.release>11</maven.compiler.release>
   </properties>
   <profiles>
-    <!--
-<<<<<<< HEAD
-      Build as Java 9 modules (experimental). We provide the module-info.java file in
-      a separated director for avoiding to confuse IDEs, and for making easier to use
-      a different module-info.java file in geoapi-pending.
-    -->
-    <profile>
-      <id>jdk9</id>
-      <properties>
-        <maven.compiler.release>9</maven.compiler.release>
-        <future.source>(none)</future.source>
-      </properties>
-=======
-      Create Python wheel package in target/dist/geoapi-*.tar.gz
-    -->
-    <profile>
-      <id>python</id>
->>>>>>> 1903fe6a
-      <build>
-        <plugins>
-          <plugin>
-            <groupId>org.codehaus.mojo</groupId>
-<<<<<<< HEAD
-            <artifactId>build-helper-maven-plugin</artifactId>
-            <executions>
-              <execution>
-                <id>sources</id>
-                <goals>
-                  <goal>add-source</goal>
-                </goals>
-                <configuration>
-                  <sources>
-                    <source>src/main/java9</source>
-                  </sources>
-                </configuration>
-              </execution>
-            </executions>
-=======
-            <artifactId>exec-maven-plugin</artifactId>
-            <inherited>false</inherited>
-            <executions>
-              <execution>
-                <goals>
-                  <goal>exec</goal>
-                </goals>
-                <phase>package</phase>
-              </execution>
-            </executions>
-            <configuration>
-              <executable>python3</executable>
-              <arguments>
-                <argument>src/main/python/build.py</argument>
-                <argument>sdist</argument>
-              </arguments>
-            </configuration>
->>>>>>> 1903fe6a
-          </plugin>
-        </plugins>
-      </build>
-    </profile>
     <!--
       Official release: require signing the JAR files.
     -->
